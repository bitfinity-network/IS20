--- conflicted
+++ resolved
@@ -1,8 +1,4 @@
-<<<<<<< HEAD
-![IS20 banner](https://user-images.githubusercontent.com/6412426/146728389-42384977-0ed3-43a6-83d3-ce16db609c09.png)
-=======
-IS20 is an Internet Computer token standard proposed by Infinity Swap.
->>>>>>> ecd46a12
+IC20 is an Internet Computer token standard proposed by Infinity Swap.
 
 IS20 is an Internet Computer token standard proposed by Infinity Swap.
 
