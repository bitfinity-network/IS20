use candid::Principal;
use ic_canister::{init, Canister, PreUpdate};

#[cfg(not(feature = "no_api"))]
use ic_cdk_macros::inspect_message;

use std::{cell::RefCell, rc::Rc};
use token_api::{
    canister::{TokenCanisterAPI, DEFAULT_AUCTION_PERIOD},
    state::CanisterState,
    types::Metadata,
};

#[derive(Debug, Clone, Canister)]
pub struct TokenCanister {
    #[id]
    principal: Principal,
    #[state]
    pub(crate) state: Rc<RefCell<CanisterState>>,
}

impl TokenCanister {
    #[init]
    pub fn init(&self, metadata: Metadata) {
        self.state
            .borrow_mut()
            .balances
            .0
            .insert(metadata.owner, metadata.totalSupply);

        self.state
            .borrow_mut()
            .ledger
            .mint(metadata.owner, metadata.owner, metadata.totalSupply);

        self.state.borrow_mut().stats = metadata.into();
        self.state.borrow_mut().bidding_state.auction_period = DEFAULT_AUCTION_PERIOD;
    }
}

<<<<<<< HEAD
#[cfg(not(feature = "no_api"))]
#[inspect_message]
fn inspect_message() {
    use ic_storage::IcStorage;
    use token_api::canister::AcceptReason;

    let method = ic_cdk::api::call::method_name();

    let state = CanisterState::get();
    let state = state.borrow();
    let caller = ic_cdk::api::caller();

    let accept_reason = match TokenCanister::inspect_message(&state, &method, caller) {
        Ok(accept_reason) => accept_reason,
        Err(msg) => ic_cdk::trap(msg),
    };

    match accept_reason {
        AcceptReason::Valid => ic_cdk::api::call::accept_message(),
        AcceptReason::NotIS20Method => ic_cdk::trap("Unknown method"),
    }
}

impl PreUpdate for TokenCanister {}
=======
impl PreUpdate for TokenCanister {
    fn pre_update(&self, method_name: &str, method_type: ic_canister::MethodType) {
        token_api::canister::pre_update(self, method_name, method_type);
    }
}
>>>>>>> e59ed376

impl TokenCanisterAPI for TokenCanister {
    fn state(&self) -> Rc<RefCell<CanisterState>> {
        self.state.clone()
    }
}

#[cfg(test)]
mod test {
    use super::*;
    use ic_canister::ic_kit::MockContext;

    #[test]
    fn test_upgrade_from_previous() {
        use ic_storage::stable::write;

        MockContext::new().inject();

        write(&()).unwrap();
        let canister = TokenCanister::init_instance();
        canister.__post_upgrade_inst();
    }

    #[test]
    fn test_upgrade_from_current() {
        MockContext::new().inject();

        // Set a value on the state...
        let canister = TokenCanister::init_instance();
        let mut state = canister.state.borrow_mut();
        state.bidding_state.fee_ratio = 12345.0;
        drop(state);
        // ... write the state to stable storage
        canister.__pre_upgrade_inst();

        // Update the value without writing it to stable storage
        let mut state = canister.state.borrow_mut();
        state.bidding_state.fee_ratio = 0.0;
        drop(state);

        // Upgrade the canister should have the state
        // written before pre_upgrade
        canister.__post_upgrade_inst();
        let state = canister.state.borrow();
        assert_eq!(state.bidding_state.fee_ratio, 12345.0);
    }
}<|MERGE_RESOLUTION|>--- conflicted
+++ resolved
@@ -38,8 +38,6 @@
     }
 }
 
-<<<<<<< HEAD
-#[cfg(not(feature = "no_api"))]
 #[inspect_message]
 fn inspect_message() {
     use ic_storage::IcStorage;
@@ -62,14 +60,12 @@
     }
 }
 
-impl PreUpdate for TokenCanister {}
-=======
+
 impl PreUpdate for TokenCanister {
     fn pre_update(&self, method_name: &str, method_type: ic_canister::MethodType) {
         token_api::canister::pre_update(self, method_name, method_type);
     }
 }
->>>>>>> e59ed376
 
 impl TokenCanisterAPI for TokenCanister {
     fn state(&self) -> Rc<RefCell<CanisterState>> {
