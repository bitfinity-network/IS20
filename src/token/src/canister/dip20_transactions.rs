--- conflicted
+++ resolved
@@ -224,13 +224,8 @@
     use crate::canister::MAX_TRANSACTION_QUERY_LEN;
     use ic_canister::Canister;
 
-<<<<<<< HEAD
-    fn test_canister(total_supply: Nat) -> TokenCanister {
-        MockContext::new().with_caller(alice()).inject();
-=======
     fn test_context() -> (&'static MockContext, TokenCanister) {
         let context = MockContext::new().with_caller(alice()).inject();
->>>>>>> bf569321
 
         let canister = TokenCanister::init_instance();
         canister.init(Metadata {
@@ -238,7 +233,7 @@
             name: "".to_string(),
             symbol: "".to_string(),
             decimals: 8,
-            totalSupply: total_supply, //Nat::from(1000u64),
+            totalSupply: Nat::from(1000),
             owner: alice(),
             fee: Nat::from(0),
             feeTo: alice(),
@@ -255,7 +250,7 @@
 
     #[test]
     fn transfer_without_fee() {
-        let canister = test_canister(Nat::from(1000u64));
+        let canister = test_canister();
         assert_eq!(Nat::from(1000), canister.balanceOf(alice()));
 
         assert!(transfer(&canister, bob(), Nat::from(100), None).is_ok());
@@ -263,27 +258,9 @@
         assert_eq!(canister.balanceOf(alice()), Nat::from(900));
     }
 
-    // proptest::proptest! {
-    //     #[test]
-    //     fn transfer_without_fee_proptest(num: Vec<u32>) {
-    //         use num_bigint::{BigInt, BigUint};
-    //         let num = Nat(BigUint::new(num));
-    //         let amount = Nat::from(100u32);
-    //         if num < amount {
-    //             return Ok(());
-    //         }
-    //         let canister = test_canister(num.clone());
-    //         assert_eq!(num.clone(), canister.balanceOf(alice()));
-
-    //         assert!(transfer(&canister, bob(), amount.clone(), None).is_ok());
-    //         assert_eq!(canister.balanceOf(bob()), amount.clone());
-    //         assert_eq!(canister.balanceOf(alice()), num - amount.clone());
-    //     }
-    // }
-
     #[test]
     fn transfer_with_fee() {
-        let canister = test_canister(Nat::from(1000u64));
+        let canister = test_canister();
         canister.state.borrow_mut().stats.fee = Nat::from(100);
         canister.state.borrow_mut().stats.fee_to = john();
 
@@ -295,7 +272,7 @@
 
     #[test]
     fn transfer_fee_exceeded() {
-        let canister = test_canister(Nat::from(1000u64));
+        let canister = test_canister();
         canister.state.borrow_mut().stats.fee = Nat::from(100);
         canister.state.borrow_mut().stats.fee_to = john();
 
@@ -310,7 +287,7 @@
 
     #[test]
     fn fees_with_auction_enabled() {
-        let canister = test_canister(Nat::from(1000u64));
+        let canister = test_canister();
         canister.state.borrow_mut().stats.fee = Nat::from(50);
         canister.state.borrow_mut().stats.fee_to = john();
         canister.state.borrow_mut().bidding_state.fee_ratio = 0.5;
@@ -324,7 +301,7 @@
 
     #[test]
     fn transfer_insufficient_balance() {
-        let canister = test_canister(Nat::from(1000u64));
+        let canister = test_canister();
         assert_eq!(
             canister.transfer(bob(), Nat::from(1001), None),
             Err(TxError::InsufficientBalance)
@@ -335,7 +312,7 @@
 
     #[test]
     fn transfer_with_fee_insufficient_balance() {
-        let canister = test_canister(Nat::from(1000u64));
+        let canister = test_canister();
         canister.state.borrow_mut().stats.fee = Nat::from(100);
         canister.state.borrow_mut().stats.fee_to = john();
 
@@ -349,7 +326,7 @@
 
     #[test]
     fn transfer_wrong_caller() {
-        let canister = test_canister(Nat::from(1000u64));
+        let canister = test_canister();
         MockContext::new().with_caller(bob()).inject();
         assert_eq!(
             canister.transfer(bob(), Nat::from(100), None),
@@ -361,11 +338,7 @@
 
     #[test]
     fn transfer_saved_into_history() {
-<<<<<<< HEAD
-        let canister = test_canister(Nat::from(1000u64));
-=======
         let (ctx, canister) = test_context();
->>>>>>> bf569321
         canister.state.borrow_mut().stats.fee = Nat::from(10);
 
         canister.transfer(bob(), Nat::from(1001), None).unwrap_err();
@@ -392,7 +365,7 @@
 
     #[test]
     fn mint_test_token() {
-        let canister = test_canister(Nat::from(1000u64));
+        let canister = test_canister();
         MockContext::new().with_caller(bob()).inject();
         assert_eq!(
             canister.mint(alice(), Nat::from(100u32)),
@@ -409,7 +382,7 @@
 
     #[test]
     fn mint_by_owner() {
-        let canister = test_canister(Nat::from(1000u64));
+        let canister = test_canister();
         assert!(canister.mint(alice(), Nat::from(2000)).is_ok());
         assert!(canister.mint(bob(), Nat::from(5000)).is_ok());
         assert_eq!(canister.balanceOf(alice()), Nat::from(3000));
@@ -419,11 +392,7 @@
 
     #[test]
     fn mint_saved_into_history() {
-<<<<<<< HEAD
-        let canister = test_canister(Nat::from(1000u64));
-=======
         let (ctx, canister) = test_context();
->>>>>>> bf569321
         canister.state.borrow_mut().stats.fee = Nat::from(10);
 
         assert_eq!(canister.historySize(), 1);
@@ -449,7 +418,7 @@
 
     #[test]
     fn burn_by_owner() {
-        let canister = test_canister(Nat::from(1000u64));
+        let canister = test_canister();
         assert!(canister.burn(Nat::from(100)).is_ok());
         assert_eq!(canister.balanceOf(alice()), Nat::from(900));
         assert_eq!(canister.getMetadata().totalSupply, Nat::from(900));
@@ -457,7 +426,7 @@
 
     #[test]
     fn burn_too_much() {
-        let canister = test_canister(Nat::from(1000u64));
+        let canister = test_canister();
         assert_eq!(
             canister.burn(Nat::from(1001)),
             Err(TxError::InsufficientBalance)
@@ -468,7 +437,7 @@
 
     #[test]
     fn burn_by_wrong_user() {
-        let canister = test_canister(Nat::from(1000u64));
+        let canister = test_canister();
         let context = MockContext::new().with_caller(bob()).inject();
         context.update_caller(bob());
         assert_eq!(
@@ -481,11 +450,7 @@
 
     #[test]
     fn burn_saved_into_history() {
-<<<<<<< HEAD
-        let canister = test_canister(Nat::from(1000u64));
-=======
         let (ctx, canister) = test_context();
->>>>>>> bf569321
         canister.state.borrow_mut().stats.fee = Nat::from(10);
 
         canister.burn(Nat::from(1001)).unwrap_err();
@@ -512,7 +477,7 @@
 
     #[test]
     fn transfer_from_with_approve() {
-        let canister = test_canister(Nat::from(1000u64));
+        let canister = test_canister();
         let context = MockContext::new().with_caller(alice()).inject();
         assert!(canister.approve(bob(), Nat::from(500)).is_ok());
         context.update_caller(bob());
@@ -538,7 +503,7 @@
 
     #[test]
     fn insufficient_allowance() {
-        let canister = test_canister(Nat::from(1000u64));
+        let canister = test_canister();
         let context = MockContext::new().with_caller(alice()).inject();
         assert!(canister.approve(bob(), Nat::from(500)).is_ok());
         context.update_caller(bob());
@@ -552,7 +517,7 @@
 
     #[test]
     fn transfer_from_without_approve() {
-        let canister = test_canister(Nat::from(1000u64));
+        let canister = test_canister();
         let context = MockContext::new().with_caller(alice()).inject();
         context.update_caller(bob());
         assert_eq!(
@@ -565,11 +530,7 @@
 
     #[test]
     fn transfer_from_saved_into_history() {
-<<<<<<< HEAD
-        let canister = test_canister(Nat::from(1000u64));
-=======
         let (ctx, canister) = test_context();
->>>>>>> bf569321
         let context = MockContext::new().with_caller(alice()).inject();
         canister.state.borrow_mut().stats.fee = Nat::from(10);
 
@@ -605,7 +566,7 @@
 
     #[test]
     fn multiple_approves() {
-        let canister = test_canister(Nat::from(1000u64));
+        let canister = test_canister();
         assert!(canister.approve(bob(), Nat::from(500)).is_ok());
         assert_eq!(
             canister.getUserApprovals(alice()),
@@ -630,7 +591,7 @@
 
     #[test]
     fn approve_over_balance() {
-        let canister = test_canister(Nat::from(1000u64));
+        let canister = test_canister();
         let context = MockContext::new().with_caller(alice()).inject();
         assert!(canister.approve(bob(), Nat::from(1500)).is_ok());
         context.update_caller(bob());
@@ -650,7 +611,7 @@
 
     #[test]
     fn transfer_from_with_fee() {
-        let canister = test_canister(Nat::from(1000u64));
+        let canister = test_canister();
         canister.state.borrow_mut().stats.fee = Nat::from(100);
         canister.state.borrow_mut().stats.fee_to = bob();
         let context = MockContext::new().with_caller(alice()).inject();
@@ -669,11 +630,7 @@
 
     #[test]
     fn approve_saved_into_history() {
-<<<<<<< HEAD
-        let canister = test_canister(Nat::from(1000u64));
-=======
         let (ctx, canister) = test_context();
->>>>>>> bf569321
         canister.state.borrow_mut().stats.fee = Nat::from(10);
         assert_eq!(canister.historySize(), 1);
 
@@ -698,7 +655,7 @@
 
     #[test]
     fn get_transactions_test() {
-        let canister = test_canister(Nat::from(1000u64));
+        let canister = test_canister();
         const COUNT: usize = 5;
         for _ in 0..COUNT {
             canister.transfer(bob(), Nat::from(10), None).unwrap();
@@ -716,33 +673,56 @@
     #[test]
     #[should_panic]
     fn get_transactions_over_limit() {
-        let canister = test_canister(Nat::from(1000u64));
+        let canister = test_canister();
         canister.getTransactions(Nat::from(0), Nat::from(MAX_TRANSACTION_QUERY_LEN + 1));
     }
 
     #[test]
     #[should_panic]
     fn get_transaction_not_existing() {
-        let canister = test_canister(Nat::from(1000u64));
+        let canister = test_canister();
         canister.getTransaction(Nat::from(2));
     }
 
     #[test]
-<<<<<<< HEAD
-    fn prop_test_magic() {
-        // create a randomly generated token using `test_canister`
-        // create random principals
-        // create random number of transaction actions (transfers)
-        //
-        // For every action executed, check the balance of the users and make sure
-        // they match (including the `feeTo` principal)
-        //
-        // Ensure total supply never changes
-
-        // Actions:
-        // * Mint
-        // * Burn
-        // * Transfer
+    fn get_user_transactions() {
+        let canister = test_canister();
+        canister.transfer(alice(), Nat::from(10), None).unwrap();
+        canister.transfer(john(), Nat::from(10), None).unwrap();
+        canister.transfer(xtc(), Nat::from(10), None).unwrap();
+        canister.transfer(bob(), Nat::from(10), None).unwrap();
+        canister.transfer(xtc(), Nat::from(10), None).unwrap();
+        canister.transfer(john(), Nat::from(10), None).unwrap();
+
+        let txs = canister.getUserTransactions(alice(), Nat::from(0), Nat::from(6));
+        assert_eq!(txs.len(), 6);
+        assert_eq!(txs[0].to, john());
+        assert_eq!(txs[1].to, xtc());
+        assert_eq!(txs[2].to, bob());
+        assert_eq!(txs[3].to, xtc());
+        assert_eq!(txs[4].to, john());
+        assert_eq!(txs[5].to, alice());
+    }
+
+    #[test]
+    fn get_user_transactions_over_limit() {
+        let canister = test_canister();
+
+        for _ in 1..5 {
+            canister.transfer(bob(), Nat::from(10), None).unwrap();
+        }
+        let txs = canister.getUserTransactions(alice(), Nat::from(6), Nat::from(5));
+        assert_eq!(txs.is_empty(), true)
+    }
+
+    #[test]
+    fn get_transaction_count() {
+        let canister = test_canister();
+        const COUNT: usize = 10;
+        for _ in 1..COUNT {
+            canister.transfer(bob(), Nat::from(10), None).unwrap();
+        }
+        assert_eq!(canister.getUserTransactionCount(alice()), Nat::from(COUNT));
     }
 }
 
@@ -886,45 +866,5 @@
             prop_assert_eq!(total_minted.clone() + starting_balance, canister.balanceOf(canister.owner()));
         }
 
-=======
-    fn get_user_transactions() {
-        let canister = test_canister();
-        canister.transfer(alice(), Nat::from(10), None).unwrap();
-        canister.transfer(john(), Nat::from(10), None).unwrap();
-        canister.transfer(xtc(), Nat::from(10), None).unwrap();
-        canister.transfer(bob(), Nat::from(10), None).unwrap();
-        canister.transfer(xtc(), Nat::from(10), None).unwrap();
-        canister.transfer(john(), Nat::from(10), None).unwrap();
-
-        let txs = canister.getUserTransactions(alice(), Nat::from(0), Nat::from(6));
-        assert_eq!(txs.len(), 6);
-        assert_eq!(txs[0].to, john());
-        assert_eq!(txs[1].to, xtc());
-        assert_eq!(txs[2].to, bob());
-        assert_eq!(txs[3].to, xtc());
-        assert_eq!(txs[4].to, john());
-        assert_eq!(txs[5].to, alice());
-    }
-
-    #[test]
-    fn get_user_transactions_over_limit() {
-        let canister = test_canister();
-
-        for _ in 1..5 {
-            canister.transfer(bob(), Nat::from(10), None).unwrap();
-        }
-        let txs = canister.getUserTransactions(alice(), Nat::from(6), Nat::from(5));
-        assert_eq!(txs.is_empty(), true)
-    }
-
-    #[test]
-    fn get_transaction_count() {
-        let canister = test_canister();
-        const COUNT: usize = 10;
-        for _ in 1..COUNT {
-            canister.transfer(bob(), Nat::from(10), None).unwrap();
-        }
-        assert_eq!(canister.getUserTransactionCount(alice()), Nat::from(COUNT));
->>>>>>> bf569321
     }
 }