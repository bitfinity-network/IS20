--- conflicted
+++ resolved
@@ -4,10 +4,6 @@
 use crate::state::CanisterState;
 use crate::types::{TxError, TxReceipt};
 use candid::{Nat, Principal};
-<<<<<<< HEAD
-=======
-use ic_canister::ic_kit::ic;
->>>>>>> db1ee525
 
 /// Transfers `value` amount to the `to` principal, applying American style fee. This means, that
 /// the recipient will receive `value - fee`, and the sender account will be reduced exactly by `value`.
@@ -93,9 +89,9 @@
 mod tests {
     use super::*;
     use common::types::Metadata;
+    use ic_canister::Canister;
     use ic_canister::ic_kit::mock_principals::{alice, bob, john, xtc};
     use ic_canister::ic_kit::MockContext;
-    use ic_canister::Canister;
 
     fn test_canister() -> TokenCanister {
         MockContext::new().with_caller(alice()).inject();
@@ -192,4 +188,4 @@
         assert_eq!(canister.balanceOf(alice()), Nat::from(1000));
         assert_eq!(canister.balanceOf(bob()), Nat::from(0));
     }
-}+}
