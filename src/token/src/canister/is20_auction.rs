//! This module contains APIs from IS20 standard providing cycle auction related functionality.

use crate::canister::erc20_transactions::transfer_balance;
use crate::canister::TokenCanister;
use crate::ledger::Ledger;
<<<<<<< HEAD
use crate::state::{
    AuctionHistory, Balances, BiddingState, CanisterState, BIDDING_STATE_HEADER, STABLE_MAP,
};
use crate::types::{AuctionInfo, StatsData, Timestamp};
use candid::{CandidType, Deserialize, Nat, Principal};
use ic_canister::ic_kit::ic;
=======
use crate::state::{AuctionHistory, Balances, BiddingState, CanisterState};
use crate::types::{AuctionInfo, Cycles, StatsData, Timestamp};
use candid::{CandidType, Deserialize, Principal};
use ic_canister::ic_kit::ic;
use ic_helpers::tokens::Tokens128;
use std::collections::HashMap;
>>>>>>> 25fec46d

// Minimum bidding amount is required, for every update call costs cycles, and we want bidding
// to add cycles rather then to decrease them. 1M is chosen as one ingress call costs 590K cycles.
const MIN_BIDDING_AMOUNT: Cycles = 1_000_000;

/// Current information about upcoming auction and current cycle bids.
#[derive(CandidType, Debug, Clone, Deserialize)]
pub struct BiddingInfo {
    /// Proportion of the transaction fees that will be distributed to the auction participants.
    ///
    /// The value of 1.0 means that all fees go to the auction, 0.0 means that all the fees go to
    /// the canister owner.
    fee_ratio: f64,

    /// Timestamp of the last auction.
    last_auction: Timestamp,

    /// Period of performing auctions. Auction cannot be started before `last_auction + auction_period`
    /// IC time.
    auction_period: Timestamp,

    /// Total cycles accumulated since the last auction.
    total_cycles: Cycles,

    /// The amount of cycles the caller bid for the upcoming auction.
    caller_cycles: Cycles,

    /// The amount of fees accumulated since the last auction and that will be distributed on the
    /// next auction.
    accumulated_fees: Tokens128,
}

#[derive(CandidType, Debug, Clone, Deserialize, PartialEq)]
pub enum AuctionError {
    /// Provided cycles in the `bid_cycles` call is less then the minimum allowed amount.
    BiddingTooSmall,

    /// There are no cycle bids pending, so the auction cannot be held.
    NoBids,

    /// Auction with the given ID is not found.
    AuctionNotFound,

    /// The specified period between the auctions is not passed yet.
    TooEarlyToBeginAuction,
}

pub(crate) fn bid_cycles(
    canister: &TokenCanister,
    bidder: Principal,
) -> Result<Cycles, AuctionError> {
    let amount = ic::msg_cycles_available();
    if amount < MIN_BIDDING_AMOUNT {
        return Err(AuctionError::BiddingTooSmall);
    }

    let bidding_state = &mut canister.state.borrow_mut().bidding_state;

    let amount_accepted = ic::msg_cycles_accept(amount);
    bidding_state.cycles_since_auction += amount_accepted;
    STABLE_MAP.with(|s| {
        let mut map = s.borrow_mut();
        let mut value = bidding_state
            .bids
            .get::<Principal, u64>(&bidder, &map)
            .unwrap_or(0);
        value += amount_accepted;
        bidding_state
            .bids
            .insert(&bidder, &value, &mut map)
            .unwrap_or_else(|e| {
                ic_canister::ic_kit::ic::trap(&format!("failed to update bidder and value: {}", e))
            });
        BIDDING_STATE_HEADER.with(|b| {
            bidding_state.save_header(&b.borrow());
        });
    });

    Ok(amount_accepted)
}

pub(crate) fn bidding_info(canister: &TokenCanister) -> BiddingInfo {
    let state = canister.state.borrow();
    let bidding_state = &state.bidding_state;
    let balances = &state.balances;
    let caller = ic::caller();
    let caller_cycles = STABLE_MAP.with(|s| {
        let map = s.borrow();
        bidding_state
            .bids
            .get::<Principal, u64>(&caller, &map)
            .unwrap_or(0)
    });

    BiddingInfo {
        fee_ratio: bidding_state.fee_ratio,
        last_auction: bidding_state.last_auction,
        auction_period: bidding_state.auction_period,
        total_cycles: bidding_state.cycles_since_auction,
        caller_cycles,
        accumulated_fees: accumulated_fees(balances),
    }
}

pub(crate) fn run_auction(canister: &TokenCanister) -> Result<AuctionInfo, AuctionError> {
    let mut state = canister.state.borrow_mut();

    if !state.bidding_state.is_auction_due() {
        return Err(AuctionError::TooEarlyToBeginAuction);
    }

    let CanisterState {
        ref mut bidding_state,
        ref mut balances,
        ref mut auction_history,
        ref mut ledger,
        ref stats,
        ..
    } = &mut *state;

    let result = perform_auction(ledger, bidding_state, balances, auction_history);
    reset_bidding_state(stats, bidding_state);

    result
}

pub(crate) fn auction_info(
    canister: &TokenCanister,
    id: usize,
) -> Result<AuctionInfo, AuctionError> {
    canister
        .state
        .borrow()
        .auction_history
        .0
        .get(id)
        .ok_or(AuctionError::AuctionNotFound)
}

fn perform_auction(
    ledger: &mut Ledger,
    bidding_state: &BiddingState,
    balances: &mut Balances,
    auction_history: &mut AuctionHistory,
) -> Result<AuctionInfo, AuctionError> {
    let is_empty = STABLE_MAP.with(|s| {
        let map = s.borrow();
        bidding_state.bids.is_empty(&map)
    });
    if is_empty {
        return Err(AuctionError::NoBids);
    }

    let total_amount = accumulated_fees(balances);
    let mut transferred_amount = Tokens128::from(0u128);
    let total_cycles = bidding_state.cycles_since_auction;

    let first_id = ledger.len();
    let mut temp: Vec<(Principal, Nat)> = Vec::new(); // because can't call _transfer within closure: panicked at 'already borrowed: BorrowMutError'
    STABLE_MAP.with(|s| {
        let map = s.borrow();
        for (key, val) in bidding_state.bids.range(None, None, &map) {
            let bidder = bidding_state.bids.key_decode::<Principal>(&key);
            let cycles = bidding_state.bids.val_decode::<u64>(&val);
            let amount = total_amount.clone() * cycles / total_cycles;
            temp.push((bidder, amount.clone()));
        }
    });

<<<<<<< HEAD
    for (bidder, amount) in temp.iter() {
        _transfer(balances, auction_principal(), *bidder, amount.clone());
        ledger.auction(*bidder, amount.clone());
        transferred_amount += amount.clone();
=======
    for (bidder, cycles) in &bidding_state.bids {
        let amount = (total_amount * cycles / total_cycles)
            .expect("total cycles is not 0 checked by bids existing")
            .to_tokens128()
            .expect("total cycles is smaller then single user bid cycles");
        transfer_balance(balances, auction_principal(), *bidder, amount)
            .expect("auction principal always have enough balance");
        ledger.auction(*bidder, amount);
        transferred_amount =
            (transferred_amount + amount).expect("can never be larger than total_supply");
>>>>>>> 25fec46d
    }

    let last_id = ledger.len() - 1;
    let result = AuctionInfo {
        auction_id: auction_history.0.len(),
        auction_time: ic::time(),
        tokens_distributed: transferred_amount,
        cycles_collected: total_cycles,
        fee_ratio: bidding_state.fee_ratio,
        first_transaction_id: first_id,
        last_transaction_id: last_id,
    };

    auction_history.0.push(result.clone());

    Ok(result)
}

fn reset_bidding_state(stats: &StatsData, bidding_state: &mut BiddingState) {
    bidding_state.fee_ratio = get_fee_ratio(stats.min_cycles, ic::balance());
    bidding_state.cycles_since_auction = 0;
    bidding_state.last_auction = ic::time();
    STABLE_MAP.with(|s| {
        let mut map = s.borrow_mut();
        bidding_state.bids.clear(&mut map);
    });
    BIDDING_STATE_HEADER.with(|b| {
        bidding_state.save_header(&b.borrow());
    });
}

fn get_fee_ratio(min_cycles: Cycles, current_cycles: Cycles) -> f64 {
    let min_cycles = min_cycles as f64;
    let current_cycles = current_cycles as f64;
    if min_cycles == 0.0 {
        // Setting min_cycles to zero effectively turns off the auction functionality, as all the
        // fees will go to the owner.
        0.0
    } else if current_cycles <= min_cycles {
        1.0
    } else {
        // If current cycles are 10 times larger, then min_cycles, half of the fees go to the auction.
        // If current cycles are 1000 times larger, 17% of the fees go to the auction.
        2f64.powf((min_cycles / current_cycles).log10())
    }
}

pub fn auction_principal() -> Principal {
    // The management canister is not a real canister in IC, so it's usually used as a black hole
    // principal. In our case, we can use this principal as a balance holder for the auction tokens,
    // as no requests can ever be made from this principal.
    Principal::management_canister()
}

pub fn accumulated_fees(balances: &Balances) -> Tokens128 {
    balances
        .get(&auction_principal())
<<<<<<< HEAD
        .unwrap_or_else(|| Nat::from(0))
=======
        .cloned()
        .unwrap_or_else(|| Tokens128::from(0u128))
>>>>>>> 25fec46d
}

#[cfg(test)]
mod tests {
    use super::*;
    use ic_canister::ic_kit::mock_principals::{alice, bob};
    use ic_canister::ic_kit::MockContext;
    use test_case::test_case;

    use crate::types::{Metadata, TxError};
    use ic_canister::Canister;

    fn test_context() -> (&'static mut MockContext, TokenCanister) {
        let context = MockContext::new().with_caller(alice()).inject();

        let canister = TokenCanister::init_instance();
        canister.init(Metadata {
            logo: "".to_string(),
            name: "".to_string(),
            symbol: "".to_string(),
            decimals: 8,
            totalSupply: Tokens128::from(1000),
            owner: alice(),
            fee: Tokens128::from(0),
            feeTo: alice(),
            isTestToken: None,
        });

        (context, canister)
    }

    #[test_case(0, 0, 0.0)]
    #[test_case(0, 1000, 0.0)]
    #[test_case(1000, 0, 1.0)]
    #[test_case(1000, 1000, 1.0)]
    #[test_case(1000, 10_000, 0.5)]
    #[test_case(1000, 1_000_000, 0.125)]
    fn fee_ratio_tests(min_cycles: u64, current_cycles: u64, ratio: f64) {
        assert_eq!(get_fee_ratio(min_cycles, current_cycles), ratio);
    }

    #[test]
    fn bidding_cycles() {
        let (context, canister) = test_context();
        context.update_caller(bob());
        context.update_msg_cycles(2_000_000);

        canister.bidCycles(bob()).unwrap();
        let info = canister.biddingInfo();
        assert_eq!(info.total_cycles, 2_000_000);
        assert_eq!(info.caller_cycles, 2_000_000);

        context.update_caller(alice());
        let info = canister.biddingInfo();
        assert_eq!(info.total_cycles, 2_000_000);
        assert_eq!(info.caller_cycles, 0);
    }

    #[test]
    fn bidding_cycles_under_limit() {
        let (context, canister) = test_context();
        context.update_msg_cycles(MIN_BIDDING_AMOUNT - 1);
        assert_eq!(
            canister.bidCycles(alice()),
            Err(AuctionError::BiddingTooSmall)
        );
    }

    #[test]
    fn bidding_multiple_times() {
        let (context, canister) = test_context();
        context.update_msg_cycles(2_000_000);
        canister.bidCycles(alice()).unwrap();

        context.update_msg_cycles(2_000_000);
        canister.bidCycles(alice()).unwrap();

        assert_eq!(canister.biddingInfo().caller_cycles, 4_000_000);
    }

    #[test]
    fn auction_test() {
        let (context, canister) = test_context();
        context.update_msg_cycles(2_000_000);
        canister.bidCycles(alice()).unwrap();

        context.update_msg_cycles(4_000_000);
        canister.bidCycles(bob()).unwrap();

        canister
            .state
            .borrow_mut()
            .balances
<<<<<<< HEAD
            .insert(auction_principal(), Nat::from(6_000));
=======
            .0
            .insert(auction_principal(), Tokens128::from(6_000));
>>>>>>> 25fec46d

        let result = canister.runAuction().unwrap();
        assert_eq!(result.cycles_collected, 6_000_000);
        assert_eq!(result.first_transaction_id, 1);
        assert_eq!(result.last_transaction_id, 2);
        assert_eq!(result.tokens_distributed, Tokens128::from(6_000));

        assert_eq!(
<<<<<<< HEAD
            canister.state.borrow().balances.get(&bob()),
            Some(Nat::from(4_000))
=======
            canister.state.borrow().balances.0[&bob()],
            Tokens128::from(4_000)
>>>>>>> 25fec46d
        );

        let retrieved_result = canister.auctionInfo(result.auction_id).unwrap();
        assert_eq!(retrieved_result, result);
    }

    #[test]
    fn auction_without_bids() {
        let (_, canister) = test_context();
        assert_eq!(canister.runAuction(), Err(AuctionError::NoBids));
    }

    #[test]
    fn auction_not_in_time() {
        let (context, canister) = test_context();
        context.update_msg_cycles(2_000_000);
        canister.bidCycles(alice()).unwrap();

        {
            let state = &mut canister.state.borrow_mut().bidding_state;
            state.last_auction = ic::time() - 100_000;
            state.auction_period = 1_000_000_000;
        }

        assert_eq!(
            canister.runAuction(),
            Err(AuctionError::TooEarlyToBeginAuction)
        );
    }

    #[test]
    fn fee_ratio_update() {
        let (context, canister) = test_context();
        context.update_balance(1_000_000_000);

        canister.state.borrow_mut().stats.min_cycles = 1_000_000;
        canister.runAuction().unwrap_err();

        assert_eq!(canister.state.borrow().bidding_state.fee_ratio, 0.125);
    }

    #[test]
    fn setting_min_cycles() {
        let (_, canister) = test_context();
        canister.setMinCycles(100500).unwrap();
        assert_eq!(canister.getMinCycles(), 100500);
    }

    #[test]
    fn setting_min_cycles_not_authorized() {
        let (context, canister) = test_context();
        context.update_caller(bob());
        assert_eq!(canister.setMinCycles(100500), Err(TxError::Unauthorized));
    }

    #[test]
    fn setting_auction_period() {
        let (_, canister) = test_context();
        canister.setAuctionPeriod(100500).unwrap();
        assert_eq!(canister.biddingInfo().auction_period, 100500 * 1000000);
    }

    #[test]
    fn setting_auction_period_not_authorized() {
        let (context, canister) = test_context();
        context.update_caller(bob());
        assert_eq!(
            canister.setAuctionPeriod(100500),
            Err(TxError::Unauthorized)
        );
    }
}<|MERGE_RESOLUTION|>--- conflicted
+++ resolved
@@ -3,21 +3,13 @@
 use crate::canister::erc20_transactions::transfer_balance;
 use crate::canister::TokenCanister;
 use crate::ledger::Ledger;
-<<<<<<< HEAD
 use crate::state::{
     AuctionHistory, Balances, BiddingState, CanisterState, BIDDING_STATE_HEADER, STABLE_MAP,
 };
-use crate::types::{AuctionInfo, StatsData, Timestamp};
-use candid::{CandidType, Deserialize, Nat, Principal};
-use ic_canister::ic_kit::ic;
-=======
-use crate::state::{AuctionHistory, Balances, BiddingState, CanisterState};
 use crate::types::{AuctionInfo, Cycles, StatsData, Timestamp};
 use candid::{CandidType, Deserialize, Principal};
 use ic_canister::ic_kit::ic;
 use ic_helpers::tokens::Tokens128;
-use std::collections::HashMap;
->>>>>>> 25fec46d
 
 // Minimum bidding amount is required, for every update call costs cycles, and we want bidding
 // to add cycles rather then to decrease them. 1M is chosen as one ingress call costs 590K cycles.
@@ -176,24 +168,17 @@
     let total_cycles = bidding_state.cycles_since_auction;
 
     let first_id = ledger.len();
-    let mut temp: Vec<(Principal, Nat)> = Vec::new(); // because can't call _transfer within closure: panicked at 'already borrowed: BorrowMutError'
+    let mut temp: Vec<(Principal, Cycles)> = Vec::new(); // because can't call _transfer within closure: panicked at 'already borrowed: BorrowMutError'
     STABLE_MAP.with(|s| {
         let map = s.borrow();
         for (key, val) in bidding_state.bids.range(None, None, &map) {
             let bidder = bidding_state.bids.key_decode::<Principal>(&key);
-            let cycles = bidding_state.bids.val_decode::<u64>(&val);
-            let amount = total_amount.clone() * cycles / total_cycles;
-            temp.push((bidder, amount.clone()));
+            let cycles = bidding_state.bids.val_decode::<Cycles>(&val);
+            temp.push((bidder, cycles));
         }
     });
 
-<<<<<<< HEAD
-    for (bidder, amount) in temp.iter() {
-        _transfer(balances, auction_principal(), *bidder, amount.clone());
-        ledger.auction(*bidder, amount.clone());
-        transferred_amount += amount.clone();
-=======
-    for (bidder, cycles) in &bidding_state.bids {
+    for (bidder, cycles) in temp.iter() {
         let amount = (total_amount * cycles / total_cycles)
             .expect("total cycles is not 0 checked by bids existing")
             .to_tokens128()
@@ -203,7 +188,6 @@
         ledger.auction(*bidder, amount);
         transferred_amount =
             (transferred_amount + amount).expect("can never be larger than total_supply");
->>>>>>> 25fec46d
     }
 
     let last_id = ledger.len() - 1;
@@ -261,12 +245,7 @@
 pub fn accumulated_fees(balances: &Balances) -> Tokens128 {
     balances
         .get(&auction_principal())
-<<<<<<< HEAD
-        .unwrap_or_else(|| Nat::from(0))
-=======
-        .cloned()
         .unwrap_or_else(|| Tokens128::from(0u128))
->>>>>>> 25fec46d
 }
 
 #[cfg(test)]
@@ -360,12 +339,7 @@
             .state
             .borrow_mut()
             .balances
-<<<<<<< HEAD
-            .insert(auction_principal(), Nat::from(6_000));
-=======
-            .0
             .insert(auction_principal(), Tokens128::from(6_000));
->>>>>>> 25fec46d
 
         let result = canister.runAuction().unwrap();
         assert_eq!(result.cycles_collected, 6_000_000);
@@ -374,13 +348,8 @@
         assert_eq!(result.tokens_distributed, Tokens128::from(6_000));
 
         assert_eq!(
-<<<<<<< HEAD
-            canister.state.borrow().balances.get(&bob()),
-            Some(Nat::from(4_000))
-=======
-            canister.state.borrow().balances.0[&bob()],
+            canister.state.borrow().balances.get(&bob()).unwrap(),
             Tokens128::from(4_000)
->>>>>>> 25fec46d
         );
 
         let retrieved_result = canister.auctionInfo(result.auction_id).unwrap();
