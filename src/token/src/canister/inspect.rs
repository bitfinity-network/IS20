use crate::state::CanisterState;
use candid::{Nat, Principal};
use ic_cdk_macros::inspect_message;
use ic_storage::IcStorage;

static PUBLIC_METHODS: &[&str] = &[
    "allowance",
    "auctionInfo",
    "balanceOf",
    "biddingInfo",
    "decimals",
    "getAllowanceSize",
    "getHolders",
    "getMetadata",
    "getTokenInfo",
    "getTransaction",
    "getTransactions",
    "getUserApprovals",
    "getUserTransactionAmount",
    "getUserTransactions",
    "historySize",
    "logo",
    "name",
    "owner",
    "symbol",
    "totalSupply",
    "isTestToken",
];

static OWNER_METHODS: &[&str] = &[
    "mint",
    "setAuctionPeriod",
    "setFee",
    "setFeeTo",
    "setLogo",
    "setMinCycles",
    "setName",
    "setOwner",
    "toggleTest",
];

<<<<<<< HEAD
static TRANSACTION_METHODS: &[&str] = &["approve", "burn", "transfer", "transferIncludeFee"];
=======
static TRANSACTION_METHODS: &[&str] = &[
    "approve",
    "approveAndNotify",
    "burn",
    "transfer",
    "transferIncludeFee",
];
>>>>>>> 467bf999

/// This function checks if the canister should accept ingress message or not. We allow query
/// calls for anyone, but update calls have different checks to see, if it's reasonable to spend
/// canister cycles on accepting this call. Check the comments in this method for details on
/// the checks for different methods.
#[inspect_message]
fn inspect_message() {
    let method = ic_cdk::api::call::method_name();

    let state = CanisterState::get();
    let state = state.borrow();
    let caller = ic_cdk::api::caller();

    match &method[..] {
        // These are query methods, so no checks are needed.
        "mint" if state.stats.is_test_token => ic_cdk::api::call::accept_message(),
        m if PUBLIC_METHODS.contains(&m) => ic_cdk::api::call::accept_message(),
        // Owner
        m if OWNER_METHODS.contains(&m) && caller == state.stats.owner => {
            ic_cdk::api::call::accept_message()
        }
        // Not owner
        m if OWNER_METHODS.contains(&m) => {
            ic_cdk::println!("Owner method is called not by an owner. Rejecting.")
        }
        m if TRANSACTION_METHODS.contains(&m) => {
            // These methods requires that the caller have tokens.
            let state = CanisterState::get();
            let state = state.borrow();
            let balances = &state.balances;
            if !balances.0.contains_key(&caller) {
                ic_cdk::println!("Transaction method is not called by a stakeholder. Rejecting.");
                return;
            }

            // Anything but the `burn` method
            if caller == state.stats.owner || m != "burn" {
                ic_cdk::api::call::accept_message();
                return;
            }

            // It's the `burn` method and the caller isn't the owner.
            let from = ic_cdk::api::call::arg_data::<(Option<Principal>, Nat)>().0;
            if from.is_some() {
                ic_cdk::println!("Only the owner can burn other's tokens. Rejecting.");
                return;
            }

            ic_cdk::api::call::accept_message();
        }
        "transferFrom" => {
            // Check if the caller has allowance for this transfer.
            let allowances = &state.allowances;
            let (from, _, value) = ic_cdk::api::call::arg_data::<(Principal, Principal, Nat)>();
            if let Some(user_allowances) = allowances.get(&caller) {
                if let Some(allowance) = user_allowances.get(&from) {
                    if value <= *allowance {
                        ic_cdk::api::call::accept_message();
                    } else {
                        ic_cdk::println!("Allowance amount is less then the requested transfer amount. Rejecting.");
                    }
                } else {
                    ic_cdk::println!("Caller is not allowed to transfer tokens for the requested principal. Rejecting.");
                }
            } else {
                ic_cdk::println!("Caller is not allowed to transfer tokens for the requested principal. Rejecting.");
            }
        }
        "runAuction" => {
            // We allow running auction only to the owner or any of the cycle bidders.
            let state = CanisterState::get();
            let state = state.borrow();
            let bidding_state = &state.bidding_state;
            if bidding_state.is_auction_due()
                && (bidding_state.bids.contains_key(&caller) || caller == state.stats.owner)
            {
                ic_cdk::api::call::accept_message();
            } else {
                ic_cdk::println!("Auction is not due yet or auction run method is called not by owner or bidder. Rejecting.");
            }
        }
        "bidCycles" => {
            // We reject this message, because a call with cycles cannot be made through ingress,
            // only from the wallet canister.
        }
        _ => {
            ic_cdk::println!("The method called is not listed in the access checks. This is probably a code error.");
        }
    }
}<|MERGE_RESOLUTION|>--- conflicted
+++ resolved
@@ -39,9 +39,6 @@
     "toggleTest",
 ];
 
-<<<<<<< HEAD
-static TRANSACTION_METHODS: &[&str] = &["approve", "burn", "transfer", "transferIncludeFee"];
-=======
 static TRANSACTION_METHODS: &[&str] = &[
     "approve",
     "approveAndNotify",
@@ -49,7 +46,6 @@
     "transfer",
     "transferIncludeFee",
 ];
->>>>>>> 467bf999
 
 /// This function checks if the canister should accept ingress message or not. We allow query
 /// calls for anyone, but update calls have different checks to see, if it's reasonable to spend
