use crate::state::CanisterState;
use candid::{Nat, Principal};
use ic_cdk_macros::inspect_message;
use ic_storage::IcStorage;

static PUBLIC_METHODS: &[&str] = &[
    "allowance",
    "auctionInfo",
    "balanceOf",
    "biddingInfo",
    "decimals",
    "getAllowanceSize",
    "getHolders",
    "getMetadata",
    "getTokenInfo",
    "getTransaction",
    "getTransactions",
    "getUserApprovals",
    "getUserTransactionAmount",
    "getUserTransactions",
    "historySize",
    "logo",
    "name",
    "owner",
    "symbol",
    "totalSupply",
    "isTestToken",
];

static OWNER_METHODS: &[&str] = &[
    "mint",
    "setAuctionPeriod",
    "setFee",
    "setFeeTo",
    "setLogo",
    "setMinCycles",
    "setName",
    "setOwner",
    "toggleTest",
];

static TRANSACTION_METHODS: &[&str] = &[
    "approve",
    "burn",
    "transfer",
    "transferAndNotify",
    "transferIncludeFee",
];

/// This function checks if the canister should accept ingress message or not. We allow query
/// calls for anyone, but update calls have different checks to see, if it's reasonable to spend
/// canister cycles on accepting this call. Check the comments in this method for details on
/// the checks for different methods.
#[inspect_message]
fn inspect_message() {
    let method = ic_cdk::api::call::method_name();

    let state = CanisterState::get();
    let state = state.borrow();
    let caller = ic_cdk::api::caller();

    match &method[..] {
        // These are query methods, so no checks are needed.
        m if PUBLIC_METHODS.contains(&m) => ic_cdk::api::call::accept_message(),
        m if OWNER_METHODS.contains(&m) => {
            // These methods are allowed to be run only by the owner of the canister.
<<<<<<< HEAD
            if caller == state.stats.owner {
=======
            let owner = state.stats().owner;
            if m == "mint" && state.stats().is_test_token {
                ic_cdk::api::call::accept_message();
            }
            else if  caller == owner {
>>>>>>> da058c38
                ic_cdk::api::call::accept_message();
            } else {
                ic_cdk::println!("Owner method is called not by an owner. Rejecting.");
            }
        }
        m if TRANSACTION_METHODS.contains(&m) => {
            // These methods require the caller to have some balance, so we check if the caller
            // has any token to their name.
            let state = CanisterState::get();
            let state = state.borrow();
            let balances = &state.balances;
            if balances.0.contains_key(&caller) {
                ic_cdk::api::call::accept_message();
            } else {
                ic_cdk::println!("Transaction method is called not by a stakeholder. Rejecting.");
            }
        }
        "transferFrom" => {
            // Check if the caller has allowance for this transfer.
            let allowances = &state.allowances;
            let (from, _, value) = ic_cdk::api::call::arg_data::<(Principal, Principal, Nat)>();
            if let Some(user_allowances) = allowances.get(&caller) {
                if let Some(allowance) = user_allowances.get(&from) {
                    if value <= *allowance {
                        ic_cdk::api::call::accept_message();
                    } else {
                        ic_cdk::println!("Allowance amount is less then the requested transfer amount. Rejecting.");
                    }
                } else {
                    ic_cdk::println!("Caller is not allowed to transfer tokens for the requested principal. Rejecting.");
                }
            } else {
                ic_cdk::println!("Caller is not allowed to transfer tokens for the requested principal. Rejecting.");
            }
        }
        "notify" => {
            // This method can only be called if the notification id is in the pending notifications
            // list.
            let notifications = &state.notifications;
            let (tx_id,) = ic_cdk::api::call::arg_data::<(Nat,)>();

            if notifications.contains(&tx_id) {
                ic_cdk::api::call::accept_message();
            } else {
                ic_cdk::println!("No pending notification with the given id. Rejecting.");
            }
        }
        "runAuction" => {
            // We allow running auction only to the owner or any of the cycle bidders.
            let state = CanisterState::get();
            let state = state.borrow();
            let bidding_state = &state.bidding_state;
            if bidding_state.is_auction_due()
                && (bidding_state.bids.contains_key(&caller) || caller == state.stats.owner)
            {
                ic_cdk::api::call::accept_message();
            } else {
                ic_cdk::println!("Auction is not due yet or auction run method is called not by owner or bidder. Rejecting.");
            }
        }
        "bidCycles" => {
            // We reject this message, because a call with cycles cannot be made through ingress,
            // only from the wallet canister.
        }
        _ => {
            ic_cdk::println!("The method called is not listed in the access checks. This is probably a code error.");
        }
    }
}<|MERGE_RESOLUTION|>--- conflicted
+++ resolved
@@ -61,22 +61,15 @@
 
     match &method[..] {
         // These are query methods, so no checks are needed.
+        "mint" if state.stats.is_test_token => ic_cdk::api::call::accept_message(),
         m if PUBLIC_METHODS.contains(&m) => ic_cdk::api::call::accept_message(),
+        // Owner
+        m if OWNER_METHODS.contains(&m) && caller == state.stats.owner => {
+            ic_cdk::api::call::accept_message()
+        }
+        // Not owner
         m if OWNER_METHODS.contains(&m) => {
-            // These methods are allowed to be run only by the owner of the canister.
-<<<<<<< HEAD
-            if caller == state.stats.owner {
-=======
-            let owner = state.stats().owner;
-            if m == "mint" && state.stats().is_test_token {
-                ic_cdk::api::call::accept_message();
-            }
-            else if  caller == owner {
->>>>>>> da058c38
-                ic_cdk::api::call::accept_message();
-            } else {
-                ic_cdk::println!("Owner method is called not by an owner. Rejecting.");
-            }
+            ic_cdk::println!("Owner method is called not by an owner. Rejecting.")
         }
         m if TRANSACTION_METHODS.contains(&m) => {
             // These methods require the caller to have some balance, so we check if the caller
