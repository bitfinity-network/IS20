use crate::ledger::Ledger;
<<<<<<< HEAD
use crate::types::{Allowances, AuctionInfoStable, StableMap, StatsData, Timestamp};
use candid::{CandidType, Deserialize, Nat, Principal};
use common::types::Metadata;
=======
use crate::types::{Allowances, AuctionInfo, Cycles, Metadata, StatsData, Timestamp};
use candid::{CandidType, Deserialize, Principal};
use ic_helpers::tokens::Tokens128;
>>>>>>> 25fec46d
use ic_storage::stable::Versioned;
use ic_storage::IcStorage;
use stable_structures::{stable_storage::StableStorage, RestrictedMemory, StableBTreeMap};
use std::cell::RefCell;

const BID_HEAD_MAGIC: &[u8; 3] = b"BHD";
const BID_HEAD_LAYOUT_VERSION: u8 = 1;

const BID_DATA_MAGIC: &[u8; 3] = b"BDA";
const BID_DATA_LAYOUT_VERSION: u8 = 1;

const BALANCES_MAGIC: &[u8; 3] = b"BAS";
const BALANCES_LAYOUT_VERSION: u8 = 1;

thread_local! {
    pub static BIDDING_STATE_HEADER: RefCell<RestrictedMemory<StableStorage>> = RefCell::new(RestrictedMemory::new(StableStorage::default(), 0..1));
    pub static LEDGER_HEADER: RefCell<RestrictedMemory<StableStorage>> = RefCell::new(RestrictedMemory::new(StableStorage::default(), 1..2));
    pub static STATS_DATA_HEADER: RefCell<RestrictedMemory<StableStorage>> = RefCell::new(RestrictedMemory::new(StableStorage::default(), 2..35)); // logo <= 2 MiB, others < 64 Kib total < 33 pages
    pub static STABLE_MAP: RefCell<StableBTreeMap<RestrictedMemory<StableStorage>>> = RefCell::new(StableBTreeMap::new(RestrictedMemory::new(StableStorage::default(), 35..131072), 64, 64));
}

#[derive(Debug, Default, CandidType, Deserialize, IcStorage)]
pub struct CanisterState {
    pub(crate) bidding_state: BiddingState,
    pub(crate) balances: Balances,
    pub(crate) auction_history: AuctionHistory,
    pub(crate) stats: StatsData,
    pub(crate) allowances: Allowances,
    pub(crate) ledger: Ledger,
}

impl CanisterState {
    pub fn get_metadata(&self) -> Metadata {
        Metadata {
            logo: self.stats.logo.clone(),
            name: self.stats.name.clone(),
            symbol: self.stats.symbol.clone(),
            decimals: self.stats.decimals,
            totalSupply: self.stats.total_supply,
            owner: self.stats.owner,
            fee: self.stats.fee,
            feeTo: self.stats.fee_to,
            isTestToken: Some(self.stats.is_test_token),
        }
    }

<<<<<<< HEAD
    pub fn allowance(&self, owner: Principal, spender: Principal) -> Nat {
        match self.allowances.get(&owner, &spender) {
            Some(v) => v,
            None => Nat::from(0),
=======
    pub fn allowance(&self, owner: Principal, spender: Principal) -> Tokens128 {
        match self.allowances.get(&owner) {
            Some(inner) => match inner.get(&spender) {
                Some(value) => *value,
                None => Tokens128::from(0u128),
            },
            None => Tokens128::from(0u128),
>>>>>>> 25fec46d
        }
    }

    pub fn allowance_size(&self) -> usize {
        self.allowances.len()
    }

<<<<<<< HEAD
    pub fn user_approvals(&self, who: Principal) -> Vec<(Principal, Nat)> {
        self.allowances.user_approvals(who)
=======
    pub fn user_approvals(&self, who: Principal) -> Vec<(Principal, Tokens128)> {
        match self.allowances.get(&who) {
            Some(allow) => Vec::from_iter(allow.clone().into_iter()),
            None => Vec::new(),
        }
>>>>>>> 25fec46d
    }
}
impl Versioned for CanisterState {
    type Previous = ();

    fn upgrade((): ()) -> Self {
        Self::default()
    }
}

<<<<<<< HEAD
#[derive(Debug, CandidType, Deserialize)]
pub struct Balances(pub StableMap);

impl Default for Balances {
    fn default() -> Self {
        Self(StableMap::new(*BALANCES_MAGIC, BALANCES_LAYOUT_VERSION))
    }
}

impl Balances {
    pub fn balance_of(&self, who: &Principal) -> Nat {
        STABLE_MAP.with(|s| {
            let map = s.borrow();
            self.0
                .get::<Principal, Nat>(who, &map)
                .unwrap_or_else(|| Nat::from(0))
        })
    }

    pub fn get_holders(&self, start: usize, limit: usize) -> Vec<(Principal, Nat)> {
        let mut balance = STABLE_MAP.with(|s| {
            let map = s.borrow();
            self.0
                .range(None, None, &map)
                .map(|(k, v)| {
                    (
                        self.0.key_decode::<Principal>(&k),
                        self.0.val_decode::<Nat>(&v),
                    )
                })
                .collect::<Vec<_>>()
        });
=======
#[derive(Debug, Default, CandidType, Deserialize)]
pub struct Balances(pub HashMap<Principal, Tokens128>);

impl Balances {
    pub fn balance_of(&self, who: &Principal) -> Tokens128 {
        self.0
            .get(who)
            .cloned()
            .unwrap_or_else(|| Tokens128::from(0u128))
    }

    pub fn get_holders(&self, start: usize, limit: usize) -> Vec<(Principal, Tokens128)> {
        let mut balance = self.0.iter().map(|(&k, v)| (k, *v)).collect::<Vec<_>>();
>>>>>>> 25fec46d

        // Sort balance and principals by the balance
        balance.sort_by(|a, b| b.1.cmp(&a.1));

        let end = (start + limit).min(balance.len());
        balance[start..end].to_vec()
    }

    pub fn insert(&self, user: Principal, amount: Nat) {
        STABLE_MAP.with(|s| {
            let mut map = s.borrow_mut();
            self.0
                .insert::<Principal, Nat>(&user, &amount, &mut map)
                .unwrap_or_else(|e| {
                    ic_canister::ic_kit::ic::trap(&format!("failed to serialize value: {}", e))
                });
        });
    }

    pub fn len(&self) -> usize {
        STABLE_MAP.with(|s| {
            let map = s.borrow();
            self.0.len(&map)
        })
    }

    pub fn remove(&self, user: &Principal) {
        STABLE_MAP.with(|s| {
            let mut map = s.borrow_mut();
            self.0.remove::<Principal, Nat>(user, &mut map);
        });
    }

    pub fn get(&self, user: &Principal) -> Option<Nat> {
        STABLE_MAP.with(|s| {
            let map = s.borrow();
            self.0.get::<Principal, Nat>(user, &map)
        })
    }

    pub fn contains_key(&self, user: &Principal) -> bool {
        STABLE_MAP.with(|s| {
            let map = s.borrow();
            self.0.contains_key::<Principal>(user, &map)
        })
    }
}

#[derive(CandidType, Debug, Clone, Deserialize)]
pub struct BiddingState {
    pub fee_ratio: f64,
    pub last_auction: Timestamp,
    pub auction_period: Timestamp,
<<<<<<< HEAD
    pub cycles_since_auction: u64,
    pub bids: StableMap,
}

impl Default for BiddingState {
    fn default() -> Self {
        Self {
            fee_ratio: f64::default(),
            last_auction: Timestamp::default(),
            auction_period: Timestamp::default(),
            cycles_since_auction: u64::default(),
            bids: StableMap::new(*BID_DATA_MAGIC, BID_DATA_LAYOUT_VERSION),
        }
    }
=======
    pub cycles_since_auction: Cycles,
    pub bids: HashMap<Principal, Cycles>,
>>>>>>> 25fec46d
}

impl BiddingState {
    pub fn is_auction_due(&self) -> bool {
        let curr_time = ic_canister::ic_kit::ic::time();
        let next_auction = self.last_auction + self.auction_period;
        curr_time >= next_auction
    }

    pub fn save_header(&self, memory: &RestrictedMemory<StableStorage>) {
        memory.write_struct::<BiddingStateHeader>(&BiddingStateHeader::from(self), 0);
    }

    pub fn load_header(&mut self, memory: &RestrictedMemory<StableStorage>) {
        let header: BiddingStateHeader = memory.read_struct(0);
        assert_eq!(&header.magic, BID_HEAD_MAGIC, "Bad magic.");
        assert_eq!(
            header.version, BID_HEAD_LAYOUT_VERSION,
            "Unsupported version."
        );
        self.fee_ratio = header.fee_ratio;
        self.last_auction = header.last_auction;
        self.auction_period = header.auction_period;
        self.cycles_since_auction = header.cycles_since_auction;
    }
}

struct BiddingStateHeader {
    magic: [u8; 3],
    version: u8,
    fee_ratio: f64,
    last_auction: Timestamp,
    auction_period: Timestamp,
    cycles_since_auction: u64,
}

impl From<&BiddingState> for BiddingStateHeader {
    fn from(value: &BiddingState) -> Self {
        Self {
            magic: *BID_HEAD_MAGIC,
            version: BID_HEAD_LAYOUT_VERSION,
            fee_ratio: value.fee_ratio,
            last_auction: value.last_auction,
            auction_period: value.auction_period,
            cycles_since_auction: value.cycles_since_auction,
        }
    }
}

#[derive(Debug, Default, CandidType, Deserialize)]
pub struct AuctionHistory(pub AuctionInfoStable);<|MERGE_RESOLUTION|>--- conflicted
+++ resolved
@@ -1,13 +1,9 @@
 use crate::ledger::Ledger;
-<<<<<<< HEAD
-use crate::types::{Allowances, AuctionInfoStable, StableMap, StatsData, Timestamp};
-use candid::{CandidType, Deserialize, Nat, Principal};
-use common::types::Metadata;
-=======
-use crate::types::{Allowances, AuctionInfo, Cycles, Metadata, StatsData, Timestamp};
+use crate::types::{
+    Allowances, AuctionInfoStable, Cycles, Metadata, StableMap, StatsData, Timestamp,
+};
 use candid::{CandidType, Deserialize, Principal};
 use ic_helpers::tokens::Tokens128;
->>>>>>> 25fec46d
 use ic_storage::stable::Versioned;
 use ic_storage::IcStorage;
 use stable_structures::{stable_storage::StableStorage, RestrictedMemory, StableBTreeMap};
@@ -15,10 +11,8 @@
 
 const BID_HEAD_MAGIC: &[u8; 3] = b"BHD";
 const BID_HEAD_LAYOUT_VERSION: u8 = 1;
-
 const BID_DATA_MAGIC: &[u8; 3] = b"BDA";
 const BID_DATA_LAYOUT_VERSION: u8 = 1;
-
 const BALANCES_MAGIC: &[u8; 3] = b"BAS";
 const BALANCES_LAYOUT_VERSION: u8 = 1;
 
@@ -54,20 +48,10 @@
         }
     }
 
-<<<<<<< HEAD
-    pub fn allowance(&self, owner: Principal, spender: Principal) -> Nat {
+    pub fn allowance(&self, owner: Principal, spender: Principal) -> Tokens128 {
         match self.allowances.get(&owner, &spender) {
             Some(v) => v,
-            None => Nat::from(0),
-=======
-    pub fn allowance(&self, owner: Principal, spender: Principal) -> Tokens128 {
-        match self.allowances.get(&owner) {
-            Some(inner) => match inner.get(&spender) {
-                Some(value) => *value,
-                None => Tokens128::from(0u128),
-            },
             None => Tokens128::from(0u128),
->>>>>>> 25fec46d
         }
     }
 
@@ -75,16 +59,8 @@
         self.allowances.len()
     }
 
-<<<<<<< HEAD
-    pub fn user_approvals(&self, who: Principal) -> Vec<(Principal, Nat)> {
+    pub fn user_approvals(&self, who: Principal) -> Vec<(Principal, Tokens128)> {
         self.allowances.user_approvals(who)
-=======
-    pub fn user_approvals(&self, who: Principal) -> Vec<(Principal, Tokens128)> {
-        match self.allowances.get(&who) {
-            Some(allow) => Vec::from_iter(allow.clone().into_iter()),
-            None => Vec::new(),
-        }
->>>>>>> 25fec46d
     }
 }
 impl Versioned for CanisterState {
@@ -95,7 +71,6 @@
     }
 }
 
-<<<<<<< HEAD
 #[derive(Debug, CandidType, Deserialize)]
 pub struct Balances(pub StableMap);
 
@@ -106,16 +81,16 @@
 }
 
 impl Balances {
-    pub fn balance_of(&self, who: &Principal) -> Nat {
+    pub fn balance_of(&self, who: &Principal) -> Tokens128 {
         STABLE_MAP.with(|s| {
             let map = s.borrow();
             self.0
-                .get::<Principal, Nat>(who, &map)
-                .unwrap_or_else(|| Nat::from(0))
-        })
-    }
-
-    pub fn get_holders(&self, start: usize, limit: usize) -> Vec<(Principal, Nat)> {
+                .get::<Principal, Tokens128>(who, &map)
+                .unwrap_or_else(|| Tokens128::from(0u128))
+        })
+    }
+
+    pub fn get_holders(&self, start: usize, limit: usize) -> Vec<(Principal, Tokens128)> {
         let mut balance = STABLE_MAP.with(|s| {
             let map = s.borrow();
             self.0
@@ -123,26 +98,11 @@
                 .map(|(k, v)| {
                     (
                         self.0.key_decode::<Principal>(&k),
-                        self.0.val_decode::<Nat>(&v),
+                        self.0.val_decode::<Tokens128>(&v),
                     )
                 })
                 .collect::<Vec<_>>()
         });
-=======
-#[derive(Debug, Default, CandidType, Deserialize)]
-pub struct Balances(pub HashMap<Principal, Tokens128>);
-
-impl Balances {
-    pub fn balance_of(&self, who: &Principal) -> Tokens128 {
-        self.0
-            .get(who)
-            .cloned()
-            .unwrap_or_else(|| Tokens128::from(0u128))
-    }
-
-    pub fn get_holders(&self, start: usize, limit: usize) -> Vec<(Principal, Tokens128)> {
-        let mut balance = self.0.iter().map(|(&k, v)| (k, *v)).collect::<Vec<_>>();
->>>>>>> 25fec46d
 
         // Sort balance and principals by the balance
         balance.sort_by(|a, b| b.1.cmp(&a.1));
@@ -151,11 +111,11 @@
         balance[start..end].to_vec()
     }
 
-    pub fn insert(&self, user: Principal, amount: Nat) {
+    pub fn insert(&self, user: Principal, amount: Tokens128) {
         STABLE_MAP.with(|s| {
             let mut map = s.borrow_mut();
             self.0
-                .insert::<Principal, Nat>(&user, &amount, &mut map)
+                .insert::<Principal, Tokens128>(&user, &amount, &mut map)
                 .unwrap_or_else(|e| {
                     ic_canister::ic_kit::ic::trap(&format!("failed to serialize value: {}", e))
                 });
@@ -165,21 +125,25 @@
     pub fn len(&self) -> usize {
         STABLE_MAP.with(|s| {
             let map = s.borrow();
-            self.0.len(&map)
-        })
+            self.0.size(&map)
+        })
+    }
+
+    pub fn is_empty(&self) -> bool {
+        self.len() == 0
     }
 
     pub fn remove(&self, user: &Principal) {
         STABLE_MAP.with(|s| {
             let mut map = s.borrow_mut();
-            self.0.remove::<Principal, Nat>(user, &mut map);
+            self.0.remove::<Principal, Tokens128>(user, &mut map);
         });
     }
 
-    pub fn get(&self, user: &Principal) -> Option<Nat> {
-        STABLE_MAP.with(|s| {
-            let map = s.borrow();
-            self.0.get::<Principal, Nat>(user, &map)
+    pub fn get(&self, user: &Principal) -> Option<Tokens128> {
+        STABLE_MAP.with(|s| {
+            let map = s.borrow();
+            self.0.get::<Principal, Tokens128>(user, &map)
         })
     }
 
@@ -196,8 +160,7 @@
     pub fee_ratio: f64,
     pub last_auction: Timestamp,
     pub auction_period: Timestamp,
-<<<<<<< HEAD
-    pub cycles_since_auction: u64,
+    pub cycles_since_auction: Cycles,
     pub bids: StableMap,
 }
 
@@ -211,10 +174,6 @@
             bids: StableMap::new(*BID_DATA_MAGIC, BID_DATA_LAYOUT_VERSION),
         }
     }
-=======
-    pub cycles_since_auction: Cycles,
-    pub bids: HashMap<Principal, Cycles>,
->>>>>>> 25fec46d
 }
 
 impl BiddingState {
