use crate::ledger::history::History;
use crate::types::TxRecord;
use candid::{CandidType, Deserialize, Nat, Principal};
use ic_certified_map::HashTree;

mod history;

#[derive(Default, CandidType, Deserialize)]
pub struct Ledger {
    history: History,
    next_id: u128,
}

impl Ledger {
    pub fn len(&self) -> Nat {
        Nat::from(self.next_id)
    }

    fn next_id(&self) -> Nat {
        Nat::from(self.next_id)
    }

    pub fn get(&self, id: &Nat) -> Option<TxRecord> {
        self.history.get(id)
    }

    pub fn get_range(&self, start: &Nat, limit: &Nat) -> Vec<TxRecord> {
        self.history.get_range(start, limit)
    }

<<<<<<< HEAD
    pub fn iter(&self) -> impl Iterator<Item = TxRecord> + '_ {
        self.history.iter()
    }

=======
    pub fn iter(&self) -> impl DoubleEndedIterator<Item = &TxRecord> {
        self.history.iter()
    }

    fn get_index(&self, id: &Nat) -> Option<usize> {
        if *id < self.vec_offset {
            None
        } else {
            let index = id.clone() - self.vec_offset.clone();
            index.0.to_usize()
        }
    }

    pub fn get_len_user_history(&self, user: Principal) -> Nat {
        self.history
            .iter()
            .filter(|tx| tx.to == user || tx.from == user || tx.caller == Some(user))
            .count()
            .into()
    }

>>>>>>> 467bf999
    pub fn transfer(&mut self, from: Principal, to: Principal, amount: Nat, fee: Nat) -> Nat {
        let id = self.next_id();
        self.push(TxRecord::transfer(id.clone(), from, to, amount, fee));

        id
    }

    pub fn transfer_from(
        &mut self,
        caller: Principal,
        from: Principal,
        to: Principal,
        amount: Nat,
        fee: Nat,
    ) -> Nat {
        let id = self.next_id();
        self.push(TxRecord::transfer_from(
            id.clone(),
            caller,
            from,
            to,
            amount,
            fee,
        ));

        id
    }

    pub fn approve(&mut self, from: Principal, to: Principal, amount: Nat, fee: Nat) -> Nat {
        let id = self.next_id();
        self.push(TxRecord::approve(id.clone(), from, to, amount, fee));

        id
    }

    pub fn mint(&mut self, from: Principal, to: Principal, amount: Nat) -> Nat {
        let id = self.len();
        self.push(TxRecord::mint(id.clone(), from, to, amount));

        id
    }

    pub fn burn(&mut self, caller: Principal, from: Principal, amount: Nat) -> Nat {
        let id = self.next_id();
        self.push(TxRecord::burn(id.clone(), caller, from, amount));

        id
    }

    pub fn auction(&mut self, to: Principal, amount: Nat) {
        let id = self.next_id();
        self.push(TxRecord::auction(id, to, amount))
    }

    fn push(&mut self, record: TxRecord) {
        self.history.insert(record);
        self.history.sign();
        self.next_id += 1;
    }

    pub fn get_witness(&self, id: &Nat) -> Option<HashTree> {
        self.history.get_witness(id)
    }
}<|MERGE_RESOLUTION|>--- conflicted
+++ resolved
@@ -28,12 +28,6 @@
         self.history.get_range(start, limit)
     }
 
-<<<<<<< HEAD
-    pub fn iter(&self) -> impl Iterator<Item = TxRecord> + '_ {
-        self.history.iter()
-    }
-
-=======
     pub fn iter(&self) -> impl DoubleEndedIterator<Item = &TxRecord> {
         self.history.iter()
     }
@@ -55,7 +49,6 @@
             .into()
     }
 
->>>>>>> 467bf999
     pub fn transfer(&mut self, from: Principal, to: Principal, amount: Nat, fee: Nat) -> Nat {
         let id = self.next_id();
         self.push(TxRecord::transfer(id.clone(), from, to, amount, fee));
