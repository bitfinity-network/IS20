use std::cell::RefCell;
use std::rc::Rc;

use candid::Nat;
use common::types::Metadata;
use ic_canister::{init, query, update, Canister};
use ic_cdk::export::candid::Principal;
use num_traits::ToPrimitive;

use crate::canister::erc20_transactions::{
    approve, burn_as_owner, burn_own_tokens, mint_as_owner, mint_test_token, transfer,
    transfer_from,
};
use crate::canister::is20_auction::{
    auction_info, bid_cycles, bidding_info, run_auction, AuctionError, BiddingInfo,
};
use crate::canister::is20_notify::approve_and_notify;
use crate::canister::is20_transactions::{batch_transfer, transfer_include_fee};
use crate::principal::{CheckedPrincipal, Owner};
use crate::state::CanisterState;
use crate::types::{AuctionInfo, StatsData, Timestamp, TokenInfo, TxError, TxReceipt, TxRecord};

mod erc20_transactions;
mod inspect;
pub mod is20_auction;
pub mod is20_notify;
mod is20_transactions;

// 1 day in nanoseconds.
const DEFAULT_AUCTION_PERIOD: Timestamp = 24 * 60 * 60 * 1_000_000;

const MAX_TRANSACTION_QUERY_LEN: usize = 1000;

enum CanisterUpdate {
    Name(String),
    Logo(String),
    Fee(Nat),
    FeeTo(Principal),
    Owner(Principal),
    MinCycles(u64),
    AuctionPeriod(u64),
}

#[derive(Clone, Canister)]
pub struct TokenCanister {
    #[id]
    principal: Principal,

    #[state]
    pub(crate) state: Rc<RefCell<CanisterState>>,
}

#[allow(non_snake_case)]
impl TokenCanister {
    #[init]
    fn init(&self, metadata: Metadata) {
        self.state
            .borrow_mut()
            .balances
            .0
            .insert(metadata.owner, metadata.totalSupply.clone());

        self.state.borrow_mut().ledger.mint(
            metadata.owner,
            metadata.owner,
            metadata.totalSupply.clone(),
        );

        self.state.borrow_mut().stats = metadata.into();
        self.state.borrow_mut().bidding_state.auction_period = DEFAULT_AUCTION_PERIOD;
    }

    #[query]
    fn getTokenInfo(&self) -> TokenInfo {
        let StatsData {
            fee_to,
            deploy_time,
            ..
        } = self.state.borrow().stats;
        TokenInfo {
            metadata: self.state.borrow().get_metadata(),
            feeTo: fee_to,
            historySize: self.state.borrow().ledger.len(),
            deployTime: deploy_time,
            holderNumber: self.state.borrow().balances.0.len(),
            cycles: ic_canister::ic_kit::ic::balance(),
        }
    }

    #[query]
    fn getHolders(&self, start: usize, limit: usize) -> Vec<(Principal, Nat)> {
        self.state.borrow().balances.get_holders(start, limit)
    }

    #[query]
    fn getAllowanceSize(&self) -> usize {
        self.state.borrow().allowance_size()
    }

    #[query]
    fn getUserApprovals(&self, who: Principal) -> Vec<(Principal, Nat)> {
        self.state.borrow().user_approvals(who)
    }

    #[query]
    fn isTestToken(&self) -> bool {
        self.state.borrow().stats.is_test_token
    }

    #[query]
    fn name(&self) -> String {
        self.state.borrow().stats.name.clone()
    }

    #[query]
    fn symbol(&self) -> String {
        self.state.borrow().stats.symbol.clone()
    }

    #[query]
    fn logo(&self) -> String {
        self.state.borrow().stats.logo.clone()
    }

    #[query]
    fn decimals(&self) -> u8 {
        self.state.borrow().stats.decimals
    }

    #[query]
    fn totalSupply(&self) -> Nat {
        self.state.borrow().stats.total_supply.clone()
    }

    #[query]
    fn balanceOf(&self, holder: Principal) -> Nat {
        self.state.borrow().balances.balance_of(&holder)
    }

    #[query]
    fn allowance(&self, owner: Principal, spender: Principal) -> Nat {
        self.state.borrow().allowance(owner, spender)
    }

    #[query]
    fn getMetadata(&self) -> Metadata {
        self.state.borrow().get_metadata()
    }

    #[query]
    fn historySize(&self) -> Nat {
        self.state.borrow().ledger.len()
    }

    #[query]
    fn getTransaction(&self, id: Nat) -> TxRecord {
        self.state.borrow().ledger.get(&id).unwrap_or_else(|| {
            ic_canister::ic_kit::ic::trap(&format!("Transaction {} does not exist", id))
        })
    }

    #[query]
    fn getTransactions(&self, start: Nat, limit: Nat) -> Vec<TxRecord> {
        if limit > MAX_TRANSACTION_QUERY_LEN {
            ic_canister::ic_kit::ic::trap(&format!(
                "Limit must be less then {}",
                MAX_TRANSACTION_QUERY_LEN
            ));
        }

        self.state
            .borrow()
            .ledger
            .get_range(&start, &limit)
            .to_vec()
    }

    // This function can only be called as the owner
    fn update_stats(&self, _caller: CheckedPrincipal<Owner>, update: CanisterUpdate) {
        use CanisterUpdate::*;
        match update {
            Name(name) => self.state.borrow_mut().stats.name = name,
            Logo(logo) => self.state.borrow_mut().stats.logo = logo,
            Fee(fee) => self.state.borrow_mut().stats.fee = fee,
            FeeTo(fee_to) => self.state.borrow_mut().stats.fee_to = fee_to,
            Owner(owner) => self.state.borrow_mut().stats.owner = owner,
            MinCycles(min_cycles) => self.state.borrow_mut().stats.min_cycles = min_cycles,
            AuctionPeriod(period_sec) => {
                self.state.borrow_mut().bidding_state.auction_period = period_sec * 1_000_000
            }
        }
    }

    #[update]
    fn setName(&self, name: String) -> Result<(), TxError> {
        let caller = CheckedPrincipal::owner(&self.state.borrow_mut().stats)?;
        self.update_stats(caller, CanisterUpdate::Name(name));
        Ok(())
    }

    #[update]
    fn setLogo(&self, logo: String) -> Result<(), TxError> {
        let caller = CheckedPrincipal::owner(&self.state.borrow_mut().stats)?;
        self.update_stats(caller, CanisterUpdate::Logo(logo));
        Ok(())
    }

    #[update]
    fn setFee(&self, fee: Nat) -> Result<(), TxError> {
        let caller = CheckedPrincipal::owner(&self.state.borrow_mut().stats)?;
        self.update_stats(caller, CanisterUpdate::Fee(fee));
        Ok(())
    }

    #[update]
    fn setFeeTo(&self, fee_to: Principal) -> Result<(), TxError> {
        let caller = CheckedPrincipal::owner(&self.state.borrow_mut().stats)?;
        self.update_stats(caller, CanisterUpdate::FeeTo(fee_to));
        Ok(())
    }

    #[update]
    fn setOwner(&self, owner: Principal) -> Result<(), TxError> {
        let caller = CheckedPrincipal::owner(&self.state.borrow_mut().stats)?;
        self.update_stats(caller, CanisterUpdate::Owner(owner));
        Ok(())
    }

    #[query]
    fn owner(&self) -> Principal {
        self.state.borrow().stats.owner
    }

    /// Returns an array of transaction records in range [start, start + limit] related to user `who`.
    /// Unlike `getTransactions` function, the range [start, start + limit] for `getUserTransactions`
    /// is not the global range of all transactions. The range [start, start + limit] here pertains to
    /// the transactions of user who. Implementations are allowed to return less TxRecords than
    /// requested to fend off DoS attacks.
    ///
    /// # Arguments
    /// * `who` - The user to get transactions for.
    /// * `start` - The index of the first transaction to return.
    /// * `limit` - The number of transactions to return.
    #[query]
    fn getUserTransactions(&self, who: Principal, start: Nat, limit: Nat) -> Vec<TxRecord> {
        // If the start value is larger than usize then return an
        // empty vec
        let start = start.0.to_usize().expect("not that big");

        // limit the query to `MAX_TRANSACTION_QUERY_LEN`
        let limit = limit.0.to_usize().expect("not that big");

        self.state
            .borrow()
            .ledger
            .iter()
            .filter(|tx| tx.from == who || tx.to == who || tx.caller == Some(who))
            .rev()
            .skip(start)
            .take(limit)
            .cloned()
            .collect()
    }
    /// Returns the total number of transactions related to the user `who`.
    #[query]
    fn getUserTransactionCount(&self, who: Principal) -> Nat {
        self.state.borrow().ledger.get_len_user_history(who)
    }

    #[update]
    fn transfer(&self, to: Principal, value: Nat, fee_limit: Option<Nat>) -> TxReceipt {
        let caller = CheckedPrincipal::with_recipient(to)?;
        transfer(self, caller, value, fee_limit)
    }

    #[update]
    fn transferFrom(&self, from: Principal, to: Principal, value: Nat) -> TxReceipt {
        let caller = CheckedPrincipal::with_recipient(to)?;
        transfer_from(self, caller, from, value)
    }

    /// Transfers `value` amount to the `to` principal, applying American style fee. This means, that
    /// the recipient will receive `value - fee`, and the sender account will be reduced exactly by `value`.
    ///
    /// Note, that the `value` cannot be less than the `fee` amount. If the value given is too small,
    /// transaction will fail with `TxError::AmountTooSmall` error.
    #[update]
    fn transferIncludeFee(&self, to: Principal, value: Nat) -> TxReceipt {
        let caller = CheckedPrincipal::with_recipient(to)?;
        transfer_include_fee(self, caller, value)
    }

    /// Takes a list of transfers, each of which is a pair of `to` and `value` fields, it returns a `TxReceipt` which contains
    /// a vec of transaction index or an error message. The list of transfers is processed in the order they are given. if the `fee`
    /// is set, the `fee` amount is applied to each transfer.
    /// The balance of the caller is reduced by sum of `value + fee` amount for each transfer. If the total sum of `value + fee` for all transfers,
    /// is less than the `balance` of the caller, the transaction will fail with `TxError::InsufficientBalance` error.
    #[update]
    fn batchTransfer(&self, transfers: Vec<(Principal, Nat)>) -> Result<Vec<Nat>, TxError> {
        batch_transfer(self, transfers)
    }

    #[update]
    fn approve(&self, spender: Principal, value: Nat) -> TxReceipt {
        let caller = CheckedPrincipal::with_recipient(spender)?;
        approve(self, caller, value)
    }

    #[update]
    async fn approveAndNotify(&self, spender: Principal, value: Nat) -> TxReceipt {
        let caller = CheckedPrincipal::with_recipient(spender)?;
        approve_and_notify(self, caller, value).await
    }

    #[update]
    fn mint(&self, to: Principal, amount: Nat) -> TxReceipt {
        if self.isTestToken() {
            let test_user = CheckedPrincipal::test_user(&self.state.borrow().stats)?;
            mint_test_token(self, test_user, to, amount)
        } else {
            let owner = CheckedPrincipal::owner(&self.state.borrow().stats)?;
            mint_as_owner(self, owner, to, amount)
        }
    }

    /// Burn `amount` of tokens from `from` principal.
    /// If `from` is None, then caller's tokens will be burned.
    /// If `from` is Some(_) but method called not by owner, `TxError::Unauthorized` will be returned.
    /// If owner calls this method and `from` is Some(who), then who's tokens will be burned.
    #[update]
    fn burn(&self, from: Option<Principal>, amount: Nat) -> TxReceipt {
        match from {
            None => burn_own_tokens(self, amount),
            Some(from) if from == ic_kit::ic::caller() => burn_own_tokens(self, amount),
            Some(from) => {
                let caller = CheckedPrincipal::owner(&self.state.borrow().stats)?;
                burn_as_owner(self, caller, from, amount)
            }
        }
    }

    /********************** AUCTION ***********************/

    /// Bid cycles for the next cycle auction.
    ///
    /// This method must be called with the cycles provided in the call. The amount of cycles cannot be
    /// less than 1_000_000. The provided cycles are accepted by the canister, and the user bid is
    /// saved for the next auction.
    #[update]
    fn bidCycles(&self, bidder: Principal) -> Result<u64, AuctionError> {
        bid_cycles(self, bidder)
    }

    /// Current information about bids and auction.
    #[query]
    fn biddingInfo(&self) -> BiddingInfo {
        bidding_info(self)
    }

    /// Starts the cycle auction.
    ///
    /// This method can be called only once in a [BiddingState.auction_period]. If the time elapsed
    /// since the last auction is less than the set period, [AuctionError::TooEarly] will be returned.
    ///
    /// The auction will distribute the accumulated fees in proportion to the user cycle bids, and
    /// then will update the fee ratio until the next auction.
    #[update]
    fn runAuction(&self) -> Result<AuctionInfo, AuctionError> {
        run_auction(self)
    }

    /// Returns the information about a previously held auction.
    #[query]
    fn auctionInfo(&self, id: usize) -> Result<AuctionInfo, AuctionError> {
        auction_info(self, id)
    }

    /// Returns the minimum cycles set for the canister.
    ///
    /// This value affects the fee ratio set by the auctions. The more cycles available in the canister
    /// the less proportion of the fees will be transferred to the auction participants. If the amount
    /// of cycles in the canister drops below this value, all the fees will be used for cycle auction.
    #[query]
    fn getMinCycles(&self) -> u64 {
        self.state.borrow().stats.min_cycles
    }

    /// Sets the minimum cycles for the canister. For more information about this value, read [get_min_cycles].
    ///
    /// Only the owner is allowed to call this method.
    #[update]
    fn setMinCycles(&self, min_cycles: u64) -> Result<(), TxError> {
        let caller = CheckedPrincipal::owner(&self.state.borrow_mut().stats)?;
        self.update_stats(caller, CanisterUpdate::MinCycles(min_cycles));
        Ok(())
    }

    /// Sets the minimum time between two consecutive auctions, in seconds.
    ///
    /// Only the owner is allowed to call this method.
    #[update]
    fn setAuctionPeriod(&self, period_sec: u64) -> Result<(), TxError> {
        let caller = CheckedPrincipal::owner(&self.state.borrow_mut().stats)?;
        // IC timestamp is in nanoseconds, thus multiplying
<<<<<<< HEAD
        self.update_stats(caller, CanisterUpdate::AuctionPeriod(period_sec));
=======
        self.state.borrow_mut().bidding_state.auction_period = period_sec * 1_000_000;
        Ok(())
    }
}

fn check_caller(owner: Principal) -> Result<(), TxError> {
    if ic_canister::ic_kit::ic::caller() == owner {
>>>>>>> db1ee525
        Ok(())
    }
}

#[cfg(test)]
mod test {
    use super::*;

    #[test]
    fn test_upgrade_from_previous() {
        use ic_storage::stable::write;
        write(&()).unwrap();
        let canister = TokenCanister::init_instance();
        canister.__post_upgrade_inst();
    }

    #[test]
    fn test_upgrade_from_current() {
        // Set a value on the state...
        let canister = TokenCanister::init_instance();
        let mut state = canister.state.borrow_mut();
        state.bidding_state.fee_ratio = 12345.0;
        drop(state);
        // ... write the state to stable storage
        canister.__pre_upgrade_inst();

        // Update the value without writing it to stable storage
        let mut state = canister.state.borrow_mut();
        state.bidding_state.fee_ratio = 0.0;
        drop(state);

        // Upgrade the canister should have the state
        // written before pre_upgrade
        canister.__post_upgrade_inst();
        let state = canister.state.borrow();
        assert_eq!(state.bidding_state.fee_ratio, 12345.0);
    }
}<|MERGE_RESOLUTION|>--- conflicted
+++ resolved
@@ -154,9 +154,11 @@
 
     #[query]
     fn getTransaction(&self, id: Nat) -> TxRecord {
-        self.state.borrow().ledger.get(&id).unwrap_or_else(|| {
-            ic_canister::ic_kit::ic::trap(&format!("Transaction {} does not exist", id))
-        })
+        self.state
+            .borrow()
+            .ledger
+            .get(&id)
+            .unwrap_or_else(|| ic_canister::ic_kit::ic::trap(&format!("Transaction {} does not exist", id)))
     }
 
     #[query]
@@ -331,7 +333,7 @@
     fn burn(&self, from: Option<Principal>, amount: Nat) -> TxReceipt {
         match from {
             None => burn_own_tokens(self, amount),
-            Some(from) if from == ic_kit::ic::caller() => burn_own_tokens(self, amount),
+            Some(from) if from == ic_canister::ic_kit::ic::caller() => burn_own_tokens(self, amount),
             Some(from) => {
                 let caller = CheckedPrincipal::owner(&self.state.borrow().stats)?;
                 burn_as_owner(self, caller, from, amount)
@@ -402,17 +404,7 @@
     fn setAuctionPeriod(&self, period_sec: u64) -> Result<(), TxError> {
         let caller = CheckedPrincipal::owner(&self.state.borrow_mut().stats)?;
         // IC timestamp is in nanoseconds, thus multiplying
-<<<<<<< HEAD
         self.update_stats(caller, CanisterUpdate::AuctionPeriod(period_sec));
-=======
-        self.state.borrow_mut().bidding_state.auction_period = period_sec * 1_000_000;
-        Ok(())
-    }
-}
-
-fn check_caller(owner: Principal) -> Result<(), TxError> {
-    if ic_canister::ic_kit::ic::caller() == owner {
->>>>>>> db1ee525
         Ok(())
     }
 }
