--- conflicted
+++ resolved
@@ -1,25 +1,18 @@
-<<<<<<< HEAD
 use crate::state::STABLE_MAP;
-use candid::{CandidType, Deserialize, Nat, Principal};
-use common::types::Metadata;
+use candid::{CandidType, Deserialize, Principal};
+use ic_helpers::tokens::Tokens128;
 use stable_structures::{
     btreemap::{iter::Iter, InsertError},
     stable_storage::StableStorage,
     RestrictedMemory, StableBTreeMap,
 };
 use std::collections::VecDeque;
-=======
-use candid::{CandidType, Deserialize, Principal};
-use ic_helpers::tokens::Tokens128;
-use std::collections::HashMap;
->>>>>>> 25fec46d
 
 mod tx_record;
 pub use tx_record::*;
 
 pub type Timestamp = u64;
 
-<<<<<<< HEAD
 const STATS_MAGIC: &[u8; 3] = b"STS";
 const STATS_LAYOUT_VERSION: u8 = 1;
 const ALLOW_MAGIC: &[u8; 3] = b"ALW";
@@ -40,7 +33,7 @@
 const FIRST_TX_LAYOUT_VERSION: u8 = 1;
 const LAST_TX_MAGIC: &[u8; 3] = b"LTX";
 const LAST_TX_LAYOUT_VERSION: u8 = 1;
-=======
+
 #[allow(non_snake_case)]
 #[derive(Deserialize, CandidType, Clone, Debug)]
 pub struct Metadata {
@@ -54,7 +47,6 @@
     pub feeTo: Principal,
     pub isTestToken: Option<bool>,
 }
->>>>>>> 25fec46d
 
 #[derive(Deserialize, CandidType, Clone, Debug)]
 pub struct StatsData {
@@ -78,9 +70,9 @@
     name: String,
     symbol: String,
     decimals: u8,
-    total_supply: Nat,
+    total_supply: Tokens128,
     owner: Principal,
-    fee: Nat,
+    fee: Tokens128,
     fee_to: Principal,
     deploy_time: u64,
     min_cycles: u64,
@@ -123,9 +115,9 @@
             name: value.name.clone(),
             symbol: value.symbol.clone(),
             decimals: value.decimals,
-            total_supply: value.total_supply.clone(),
+            total_supply: value.total_supply,
             owner: value.owner,
-            fee: value.fee.clone(),
+            fee: value.fee,
             fee_to: value.fee_to,
             deploy_time: value.deploy_time,
             min_cycles: value.min_cycles,
@@ -185,7 +177,6 @@
     }
 }
 
-<<<<<<< HEAD
 #[derive(Debug, CandidType, Deserialize)]
 pub struct Allowances(pub StableMap);
 
@@ -228,11 +219,11 @@
         )
     }
 
-    pub fn get(&self, owner: &Principal, spender: &Principal) -> Option<Nat> {
+    pub fn get(&self, owner: &Principal, spender: &Principal) -> Option<Tokens128> {
         let key = self.encode_key(owner, spender);
         STABLE_MAP.with(|s| {
             let map = s.borrow();
-            map.get(&key).map(|v| self.0.val_decode::<Nat>(&v))
+            map.get(&key).map(|v| self.0.val_decode::<Tokens128>(&v))
         })
     }
 
@@ -240,12 +231,12 @@
         &self,
         owner: &Principal,
         spender: &Principal,
-        value: Nat,
-    ) -> Result<Option<Nat>, InsertError> {
+        value: Tokens128,
+    ) -> Result<Option<Tokens128>, InsertError> {
         STABLE_MAP.with(|s| {
             let mut map = s.borrow_mut();
             let key = self.encode_key(owner, spender);
-            let val = self.0.val_encode::<Nat>(&value);
+            let val = self.0.val_encode::<Tokens128>(&value);
             let result = map.insert(key, val)?;
             match result {
                 Some(v) => Ok(Some(self.0.val_decode(&v))),
@@ -254,7 +245,7 @@
         })
     }
 
-    pub fn remove(&self, owner: &Principal, spender: &Principal) -> Option<Nat> {
+    pub fn remove(&self, owner: &Principal, spender: &Principal) -> Option<Tokens128> {
         STABLE_MAP.with(|s| {
             let mut map = s.borrow_mut();
             let key = self.encode_key(owner, spender);
@@ -265,16 +256,20 @@
     pub fn len(&self) -> usize {
         STABLE_MAP.with(|s| {
             let map = s.borrow();
-            self.0.len(&map)
-        })
-    }
-
-    pub fn user_approvals(&self, who: Principal) -> Vec<(Principal, Nat)> {
+            self.0.size(&map)
+        })
+    }
+
+    pub fn is_empty(&self) -> bool {
+        self.len() == 0
+    }
+
+    pub fn user_approvals(&self, who: Principal) -> Vec<(Principal, Tokens128)> {
         let mut buf: Vec<u8> = vec![];
         let owner = who.as_slice();
         buf.push(owner.len() as u8);
         buf.extend(owner);
-        let mut result: Vec<(Principal, Nat)> = vec![];
+        let mut result: Vec<(Principal, Tokens128)> = vec![];
         STABLE_MAP.with(|s| {
             let map = s.borrow();
             for (k, v) in self.0.range(Some(buf), None, &map) {
@@ -284,9 +279,6 @@
         })
     }
 }
-=======
-pub type Allowances = HashMap<Principal, HashMap<Principal, Tokens128>>;
->>>>>>> 25fec46d
 
 // TODO: a wrapper over `ic_helpers::TxError`, this is a most likely
 // place to make tests fail in amm.
@@ -315,7 +307,6 @@
 pub type TxReceipt = Result<u64, TxError>;
 
 // Notification receiver not set if None
-<<<<<<< HEAD
 #[derive(Debug, CandidType, Deserialize)]
 pub struct PendingNotifications(pub StableMap);
 
@@ -329,41 +320,38 @@
 }
 
 impl PendingNotifications {
-    pub fn insert(&self, index: Nat, amount: Option<Principal>) {
+    pub fn insert(&self, index: u64, amount: Option<Principal>) {
         STABLE_MAP.with(|s| {
             let mut map = s.borrow_mut();
             self.0
-                .insert::<Nat, Option<Principal>>(&index, &amount, &mut map)
+                .insert::<u64, Option<Principal>>(&index, &amount, &mut map)
                 .unwrap_or_else(|e| {
                     ic_canister::ic_kit::ic::trap(&format!("failed to serialize value: {}", e))
                 });
         });
     }
 
-    pub fn remove(&self, index: &Nat) -> Option<Option<Principal>> {
+    pub fn remove(&self, index: &u64) -> Option<Option<Principal>> {
         STABLE_MAP.with(|s| {
             let mut map = s.borrow_mut();
-            self.0.remove::<Nat, Option<Principal>>(index, &mut map)
-        })
-    }
-
-    pub fn get(&self, index: &Nat) -> Option<Option<Principal>> {
+            self.0.remove::<u64, Option<Principal>>(index, &mut map)
+        })
+    }
+
+    pub fn get(&self, index: &u64) -> Option<Option<Principal>> {
         STABLE_MAP.with(|s| {
             let map = s.borrow();
-            self.0.get::<Nat, Option<Principal>>(index, &map)
-        })
-    }
-
-    pub fn contains_key(&self, index: &Nat) -> bool {
+            self.0.get::<u64, Option<Principal>>(index, &map)
+        })
+    }
+
+    pub fn contains_key(&self, index: &u64) -> bool {
         STABLE_MAP.with(|s| {
             let map = s.borrow();
-            self.0.contains_key::<Nat>(index, &map)
-        })
-    }
-}
-=======
-pub type PendingNotifications = HashMap<u64, Option<Principal>>;
->>>>>>> 25fec46d
+            self.0.contains_key::<u64>(index, &map)
+        })
+    }
+}
 
 #[derive(CandidType, Debug, Clone, Copy, Deserialize, PartialEq)]
 pub enum TransactionStatus {
@@ -424,11 +412,11 @@
             let id = id as u64;
             let auction_id = self.auction_id.get::<u64, usize>(&id, &map);
             let auction_time = self.auction_time.get::<u64, Timestamp>(&id, &map);
-            let tokens_distributed = self.tokens_distributed.get::<u64, Nat>(&id, &map);
-            let cycles_collected = self.cycles_collected.get::<u64, u64>(&id, &map);
+            let tokens_distributed = self.tokens_distributed.get::<u64, Tokens128>(&id, &map);
+            let cycles_collected = self.cycles_collected.get::<u64, Cycles>(&id, &map);
             let fee_ratio = self.fee_ratio.get::<u64, f64>(&id, &map);
-            let first_transaction_id = self.first_transaction_id.get::<u64, Nat>(&id, &map);
-            let last_transaction_id = self.last_transaction_id.get::<u64, Nat>(&id, &map);
+            let first_transaction_id = self.first_transaction_id.get::<u64, TxId>(&id, &map);
+            let last_transaction_id = self.last_transaction_id.get::<u64, TxId>(&id, &map);
 
             auction_id.map(|auction_id| AuctionInfo {
                 auction_id,
@@ -445,8 +433,12 @@
     pub fn len(&self) -> usize {
         STABLE_MAP.with(|s| {
             let map = s.borrow();
-            self.auction_id.len(&map)
-        })
+            self.auction_id.size(&map)
+        })
+    }
+
+    pub fn is_empty(&self) -> bool {
+        self.len() == 0
     }
 
     pub fn push(&self, item: AuctionInfo) {
@@ -465,12 +457,12 @@
                     ic_canister::ic_kit::ic::trap(&format!("AuctionInfoStable insert error: {}", e))
                 });
             self.tokens_distributed
-                .insert::<u64, Nat>(&id, &item.tokens_distributed, &mut map)
+                .insert::<u64, Tokens128>(&id, &item.tokens_distributed, &mut map)
                 .unwrap_or_else(|e| {
                     ic_canister::ic_kit::ic::trap(&format!("AuctionInfoStable insert error: {}", e))
                 });
             self.cycles_collected
-                .insert::<u64, u64>(&id, &item.cycles_collected, &mut map)
+                .insert::<u64, Cycles>(&id, &item.cycles_collected, &mut map)
                 .unwrap_or_else(|e| {
                     ic_canister::ic_kit::ic::trap(&format!("AuctionInfoStable insert error: {}", e))
                 });
@@ -480,12 +472,12 @@
                     ic_canister::ic_kit::ic::trap(&format!("AuctionInfoStable insert error: {}", e))
                 });
             self.first_transaction_id
-                .insert::<u64, Nat>(&id, &item.first_transaction_id, &mut map)
+                .insert::<u64, TxId>(&id, &item.first_transaction_id, &mut map)
                 .unwrap_or_else(|e| {
                     ic_canister::ic_kit::ic::trap(&format!("AuctionInfoStable insert error: {}", e))
                 });
             self.last_transaction_id
-                .insert::<u64, Nat>(&id, &item.last_transaction_id, &mut map)
+                .insert::<u64, TxId>(&id, &item.last_transaction_id, &mut map)
                 .unwrap_or_else(|e| {
                     ic_canister::ic_kit::ic::trap(&format!("AuctionInfoStable insert error: {}", e))
                 });
@@ -500,8 +492,7 @@
     pub result: Vec<TxRecord>,
 
     /// This is  the next `id` of the transaction. The `next` is used as offset for the next query if it exits.
-<<<<<<< HEAD
-    pub next: Option<u128>,
+    pub next: Option<TxId>,
 }
 
 // I want set the K,V type in struct by using PhantomData<T>, but it can't derive CandidType
@@ -609,16 +600,16 @@
         }
     }
 
-    pub fn total_len(map: &StableBTreeMap<RestrictedMemory<StableStorage>>) -> u64 {
+    pub fn total_size(map: &StableBTreeMap<RestrictedMemory<StableStorage>>) -> u64 {
         map.len()
     }
 
-    pub fn len(&self, map: &StableBTreeMap<RestrictedMemory<StableStorage>>) -> usize {
+    pub fn size(&self, map: &StableBTreeMap<RestrictedMemory<StableStorage>>) -> usize {
         map.range(self.magic.to_vec(), None).count()
     }
 
     pub fn is_empty(&self, map: &StableBTreeMap<RestrictedMemory<StableStorage>>) -> bool {
-        Self::total_len(map) == 0 || self.len(map) == 0
+        Self::total_size(map) == 0 || self.size(map) == 0
     }
 
     pub fn total_iter(
@@ -638,10 +629,5 @@
         map.range(magic, offset)
     }
 }
-=======
-    pub next: Option<TxId>,
-}
-
 pub type TxId = u64;
-pub type Cycles = u64;
->>>>>>> 25fec46d
+pub type Cycles = u64;