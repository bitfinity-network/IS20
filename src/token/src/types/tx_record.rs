--- conflicted
+++ resolved
@@ -1,11 +1,6 @@
-<<<<<<< HEAD
 use crate::state::STABLE_MAP;
-use crate::types::{Operation, StableMap, TransactionStatus};
-use candid::{CandidType, Deserialize, Int, Nat, Principal};
-=======
-use crate::types::{Operation, TransactionStatus, TxId};
+use crate::types::{Operation, StableMap, TransactionStatus, TxId};
 use candid::{CandidType, Deserialize, Principal};
->>>>>>> 25fec46d
 use ic_canister::ic_kit::ic;
 use ic_helpers::tokens::Tokens128;
 
@@ -181,12 +176,12 @@
             let map = s.borrow();
             let id = id as u64;
             let caller = self.caller.get::<u64, Option<Principal>>(&id, &map);
-            let index = self.index.get::<u64, Nat>(&id, &map);
+            let index = self.index.get::<u64, TxId>(&id, &map);
             let from = self.from.get::<u64, Principal>(&id, &map);
             let to = self.to.get::<u64, Principal>(&id, &map);
-            let amount = self.amount.get::<u64, Nat>(&id, &map);
-            let fee = self.fee.get::<u64, Nat>(&id, &map);
-            let timestamp = self.timestamp.get::<u64, Int>(&id, &map);
+            let amount = self.amount.get::<u64, Tokens128>(&id, &map);
+            let fee = self.fee.get::<u64, Tokens128>(&id, &map);
+            let timestamp = self.timestamp.get::<u64, u64>(&id, &map);
             let status = self.status.get::<u64, TransactionStatus>(&id, &map);
             let operation = self.operation.get::<u64, Operation>(&id, &map);
             index.map(|index| TxRecord {
@@ -206,8 +201,12 @@
     pub fn len(&self) -> usize {
         STABLE_MAP.with(|s| {
             let map = s.borrow();
-            self.index.len(&map)
+            self.index.size(&map)
         })
+    }
+
+    pub fn is_empty(&self) -> bool {
+        self.len() == 0
     }
 
     pub fn push(&self, item: TxRecord, id: u64) {
@@ -219,7 +218,7 @@
                     ic_canister::ic_kit::ic::trap(&format!("TxRecordStable push error: {}", e))
                 });
             self.index
-                .insert::<u64, Nat>(&id, &item.index, &mut map)
+                .insert::<u64, TxId>(&id, &item.index, &mut map)
                 .unwrap_or_else(|e| {
                     ic_canister::ic_kit::ic::trap(&format!("TxRecordStable push error: {}", e))
                 });
@@ -234,17 +233,17 @@
                     ic_canister::ic_kit::ic::trap(&format!("TxRecordStable push error: {}", e))
                 });
             self.amount
-                .insert::<u64, Nat>(&id, &item.amount, &mut map)
+                .insert::<u64, Tokens128>(&id, &item.amount, &mut map)
                 .unwrap_or_else(|e| {
                     ic_canister::ic_kit::ic::trap(&format!("TxRecordStable push error: {}", e))
                 });
             self.fee
-                .insert::<u64, Nat>(&id, &item.fee, &mut map)
+                .insert::<u64, Tokens128>(&id, &item.fee, &mut map)
                 .unwrap_or_else(|e| {
                     ic_canister::ic_kit::ic::trap(&format!("TxRecordStable push error: {}", e))
                 });
             self.timestamp
-                .insert::<u64, Int>(&id, &item.timestamp, &mut map)
+                .insert::<u64, u64>(&id, &item.timestamp, &mut map)
                 .unwrap_or_else(|e| {
                     ic_canister::ic_kit::ic::trap(&format!("TxRecordStable push error: {}", e))
                 });
@@ -266,12 +265,12 @@
         STABLE_MAP.with(|s| {
             let mut map = s.borrow_mut();
             self.caller.remove::<u64, Option<Principal>>(&id, &mut map);
-            self.index.remove::<u64, Nat>(&id, &mut map);
+            self.index.remove::<u64, Tokens128>(&id, &mut map);
             self.from.remove::<u64, Principal>(&id, &mut map);
             self.to.remove::<u64, Principal>(&id, &mut map);
-            self.amount.remove::<u64, Nat>(&id, &mut map);
-            self.fee.remove::<u64, Nat>(&id, &mut map);
-            self.timestamp.remove::<u64, Int>(&id, &mut map);
+            self.amount.remove::<u64, Tokens128>(&id, &mut map);
+            self.fee.remove::<u64, Tokens128>(&id, &mut map);
+            self.timestamp.remove::<u64, u64>(&id, &mut map);
             self.status.remove::<u64, TransactionStatus>(&id, &mut map);
             self.operation.remove::<u64, Operation>(&id, &mut map);
         });
