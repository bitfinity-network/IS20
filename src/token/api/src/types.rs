--- conflicted
+++ resolved
@@ -1,9 +1,3 @@
-<<<<<<< HEAD
-use crate::error::TxError;
-use candid::{CandidType, Deserialize, Principal};
-use ic_helpers::tokens::Tokens128;
-=======
->>>>>>> 231ee793
 use std::collections::HashMap;
 
 use candid::{CandidType, Deserialize, Int, Principal};
@@ -11,7 +5,10 @@
 
 pub use tx_record::*;
 
-use crate::account::{Account, Subaccount};
+use crate::{
+    account::{Account, Subaccount},
+    error::TxError,
+};
 
 mod tx_record;
 
@@ -136,63 +133,7 @@
 /// This data structure is used for supporting minting to `AccountIdentifier`, after a claim is saved, We use the `claim` functions to claim the amount and is minted to `Account`.
 pub type Claims = HashMap<AccountIdentifier, Tokens128>;
 
-<<<<<<< HEAD
-pub type TxReceipt = Result<u64, TxError>;
-
-// Notification receiver not set if None
-pub type PendingNotifications = HashMap<u64, Option<Principal>>;
-=======
-// TODO: a wrapper over `ic_helpers::TxError`, this is a most likely
-// place to make tests fail in amm.
-#[derive(CandidType, Debug, PartialEq, Deserialize)]
-pub enum TxError {
-    Unauthorized,
-    AmountTooSmall,
-    FeeExceededLimit,
-    AlreadyActioned,
-    BadFee { expected_fee: Tokens128 },
-    InsufficientFunds { balance: Tokens128 },
-    TooOld { allowed_window_nanos: u64 },
-    CreatedInFuture,
-    Duplicate { duplicate_of: u64 },
-    SelfTransfer,
-    AmountOverflow,
-    AccountNotFound,
-    ClaimNotAllowed,
-    GenericError { message: String },
-    TemporarilyUnavailable,
-}
-
-impl std::fmt::Display for TxError {
-    fn fmt(&self, f: &mut Formatter<'_>) -> std::fmt::Result {
-        match self {
-            TxError::Unauthorized => write!(f, "Unauthorized"),
-            TxError::AmountTooSmall => write!(f, "Amount too small"),
-            TxError::FeeExceededLimit => write!(f, "Fee exceeded limit"),
-            TxError::AlreadyActioned => write!(f, "Already actioned"),
-            TxError::BadFee { expected_fee } => write!(f, "Bad fee: {}", expected_fee),
-            TxError::InsufficientFunds { balance } => write!(f, "Insufficient funds: {}", balance),
-            TxError::TooOld {
-                allowed_window_nanos,
-            } => write!(f, "Transaction is too old: {}", allowed_window_nanos),
-            TxError::CreatedInFuture => write!(f, "Transaction created in future"),
-            TxError::Duplicate { duplicate_of } => {
-                write!(f, "Transaction is a duplicate of {}", duplicate_of)
-            }
-            TxError::SelfTransfer => write!(f, "Self transfer"),
-            TxError::AmountOverflow => write!(f, "Amount overflow"),
-            TxError::AccountNotFound => write!(f, "Account not found"),
-            TxError::ClaimNotAllowed => write!(f, "Claim not allowed"),
-            TxError::GenericError { message } => write!(f, "{}", message),
-            TxError::TemporarilyUnavailable => write!(f, "Temporarily unavailable"),
-        }
-    }
-}
-
-impl Error for TxError {}
-
 pub type TxReceipt = Result<u128, TxError>;
->>>>>>> 231ee793
 
 #[derive(CandidType, Debug, Clone, Copy, Deserialize, PartialEq)]
 pub enum TransactionStatus {
