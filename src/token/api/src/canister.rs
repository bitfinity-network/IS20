use candid::Principal;
#[cfg(feature = "auction")]
use canister_sdk::ic_auction::{
    api::Auction,
    error::AuctionError,
    state::{AuctionInfo, AuctionState},
};

use canister_sdk::{
    ic_canister::{generate_exports, generate_idl, query, update, Canister, Idl, PreUpdate},
    ic_helpers::tokens::Tokens128,
    ic_kit::ic,
};

pub use inspect::AcceptReason;

use crate::{
    account::{Account, AccountInternal, CheckedAccount, Subaccount},
    canister::icrc1_transfer::icrc1_transfer,
    error::{TransferError, TxError},
    principal::{CheckedPrincipal, Owner},
    state::ledger::{BatchTransferArgs, PaginatedResult, TransferArgs, TxReceipt},
    state::{
        balances::Balances,
        balances::StableBalances,
        config::{StandardRecord, Timestamp, TokenConfig, TokenInfo, Value},
        ledger::LedgerData,
    },
    tx_record::{TxId, TxRecord},
};

use self::is20_transactions::{
    batch_transfer, burn_as_owner, burn_own_tokens, is20_transfer, mint_as_owner, mint_test_token,
};

#[cfg(feature = "claim")]
use self::is20_transactions::{claim, get_claim_subaccount};

mod inspect;

pub mod icrc1_transfer;

#[cfg(feature = "auction")]
pub mod is20_auction;
pub mod is20_transactions;

pub(crate) const MAX_TRANSACTION_REQUEST: usize = 2000;
pub(crate) const MAX_ACCOUNT_TRANSACTION_REQUEST: usize = 1000;
// 1 day in seconds.
pub const DEFAULT_AUCTION_PERIOD_SECONDS: Timestamp = 60 * 60 * 24;

pub enum CanisterUpdate {
    Name(String),
    Symbol(String),
    Logo(String),
    Fee(Tokens128),
    FeeTo(Principal),
    Owner(Principal),
    MinCycles(u64),
}

#[cfg(not(feature = "auction"))]
pub trait AuctionCanister {}

#[cfg(feature = "auction")]
pub trait AuctionCanister: Auction {}

impl<T: TokenCanisterAPI> AuctionCanister for T {}

pub trait TokenCanisterAPI: Canister + Sized + AuctionCanister {
    /// The `inspect_message()` call is not exported by default. Add your custom #[inspect_message]
    /// function and use this method there to export the `inspect_message()` call.
    fn inspect_message(method: &str, caller: Principal) -> Result<AcceptReason, &'static str> {
        inspect::inspect_message(method, caller)
    }

    /********************** METADATA ***********************/

    #[query(trait = true)]
    fn is_test_token(&self) -> bool {
        TokenConfig::get_stable().is_test_token
    }

    #[query(trait = true)]
    fn logo(&self) -> String {
        TokenConfig::get_stable().logo
    }

    #[query(trait = true)]
    fn icrc1_total_supply(&self) -> Tokens128 {
        StableBalances.total_supply()
    }

    #[query(trait = true)]
    fn owner(&self) -> Principal {
        TokenConfig::get_stable().owner
    }

    #[query(trait = true)]
    fn get_token_info(&self) -> TokenInfo {
        let TokenConfig {
            fee_to,
            deploy_time,
            ..
        } = TokenConfig::get_stable();
        TokenInfo {
            metadata: TokenConfig::get_stable().get_metadata(),
            fee_to,
            history_size: LedgerData::len(),
            deployTime: deploy_time,
            holderNumber: StableBalances.get_holders().len(),
            cycles: canister_sdk::ic_kit::ic::balance(),
        }
    }

    #[update(trait = true)]
    fn set_name(&self, name: String) -> Result<(), TxError> {
        let caller = CheckedPrincipal::owner(&TokenConfig::get_stable())?;
        self.update_stats(caller, CanisterUpdate::Name(name));
        Ok(())
    }

    #[update(trait = true)]
    fn set_symbol(&self, symbol: String) -> Result<(), TxError> {
        let caller = CheckedPrincipal::owner(&TokenConfig::get_stable())?;
        self.update_stats(caller, CanisterUpdate::Symbol(symbol));
        Ok(())
    }

    #[update(trait = true)]
    fn set_logo(&self, logo: String) -> Result<(), TxError> {
        let caller = CheckedPrincipal::owner(&TokenConfig::get_stable())?;
        self.update_stats(caller, CanisterUpdate::Logo(logo));
        Ok(())
    }

    #[update(trait = true)]
    fn set_fee(&self, fee: Tokens128) -> Result<(), TxError> {
        let caller = CheckedPrincipal::owner(&TokenConfig::get_stable())?;
        self.update_stats(caller, CanisterUpdate::Fee(fee));
        Ok(())
    }

    #[update(trait = true)]
    fn set_fee_to(&self, fee_to: Principal) -> Result<(), TxError> {
        let caller = CheckedPrincipal::owner(&TokenConfig::get_stable())?;
        self.update_stats(caller, CanisterUpdate::FeeTo(fee_to));
        Ok(())
    }

    #[update(trait = true)]
    fn set_owner(&self, owner: Principal) -> Result<(), TxError> {
        let caller = CheckedPrincipal::owner(&TokenConfig::get_stable())?;
        self.update_stats(caller, CanisterUpdate::Owner(owner));
        Ok(())
    }

    /********************** BALANCES INFO ***********************/

    /// This method retreieves holders of `Account` and their amounts.
    #[query(trait = true)]
    fn get_holders(&self, start: usize, limit: usize) -> Vec<(Account, Tokens128)> {
        StableBalances
            .list_balances(start, limit)
            .into_iter()
            .map(|(acc, amount)| (acc.into(), amount))
            .collect()
    }

    /// Returns the list of the caller's subaccounts with balances. If the caller account does not exist, will
    /// return an empty list.
    ///
    /// It is intentional that the method does not accept the principal to list the subaccounts
    /// for, because in some cases the token holder want to keep some of his subaccounts a secret.
    /// So only own subaccounts can be listed safely.
    #[query(trait = true)]
    fn list_subaccounts(&self) -> std::collections::HashMap<Subaccount, Tokens128> {
        StableBalances.get_subaccounts(ic::caller())
    }

    /********************** CLAIMS ***********************/

    #[cfg(feature = "claim")]
    #[query(trait = true)]
    fn get_claimable_amount(&self, holder: Principal, subaccount: Option<Subaccount>) -> Tokens128 {
        StableBalances::get_claimable_amount(holder, subaccount)
    }

    #[cfg(feature = "claim")]
    #[query(trait = true)]
    fn get_claim_subaccount(
        &self,
        claimer: Principal,
        claimer_subaccount: Option<Subaccount>,
    ) -> Subaccount {
        get_claim_subaccount(claimer, claimer_subaccount)
    }

    #[cfg(feature = "claim")]
    #[update(trait = true)]
    fn claim(&self, holder: Principal, subaccount: Option<Subaccount>) -> TxReceipt {
        claim(holder, subaccount)
    }

    /********************** TRANSACTION HISTORY ***********************/

    #[query(trait = true)]
    fn history_size(&self) -> u64 {
        LedgerData::len()
    }

    #[query(trait = true)]
    fn get_transaction(&self, id: TxId) -> TxRecord {
        LedgerData::get(id).unwrap_or_else(|| {
            canister_sdk::ic_kit::ic::trap(&format!("Transaction {} does not exist", id))
        })
    }

    /// Returns a list of transactions in paginated form. The `who` is optional, if given, only transactions of the `who` are
    /// returned. `count` is the number of transactions to return, `transaction_id` is the transaction index which is used as
    /// the offset of the first transaction to return, any
    ///
    /// It returns `PaginatedResult` a struct, which contains `result` which is a list of transactions `Vec<TxRecord>` that meet the requirements of the query,
    /// and `next_id` which is the index of the next transaction to return.
    #[query(trait = true)]
    fn get_transactions(
        &self,
        who: Option<Principal>,
        count: usize,
        transaction_id: Option<TxId>,
    ) -> PaginatedResult {
<<<<<<< HEAD
        LedgerData::get_transactions(who, count.min(MAX_TRANSACTION_QUERY_LEN), transaction_id)
=======
        let count = who
            .map_or(MAX_TRANSACTION_REQUEST, |_| MAX_ACCOUNT_TRANSACTION_REQUEST)
            .min(count);

        self.state()
            .borrow()
            .ledger
            .get_transactions(who, count, transaction_id)
>>>>>>> d7cdfbf1
    }

    /// Returns the total number of transactions related to the user `who`.
    #[query(trait = true)]
    fn get_user_transaction_count(&self, who: Principal) -> usize {
        LedgerData::get_len_user_history(who)
    }

    /********************** IS20 TRANSACTIONS ***********************/

    #[cfg_attr(feature = "transfer", update(trait = true))]
    fn transfer(&self, transfer: TransferArgs) -> Result<u128, TxError> {
        let account = CheckedAccount::with_recipient(transfer.to.into(), transfer.from_subaccount)?;
        is20_transfer(account, &transfer, self.fee_ratio())
    }

    /// Takes a list of transfers, each of which is a pair of `to` and `value` fields, it returns a `TxReceipt` which contains
    /// a vec of transaction index or an error message. The list of transfers is processed in the order they are given. if the `fee`
    /// is set, the `fee` amount is applied to each transfer.
    /// The balance of the caller is reduced by sum of `value + fee` amount for each transfer. If the total sum of `value + fee` for all transfers,
    /// is less than the `balance` of the caller, the transaction will fail with `TxError::InsufficientBalance` error.
    #[cfg_attr(feature = "transfer", update(trait = true))]
    fn batch_transfer(
        &self,
        from_subaccount: Option<Subaccount>,
        transfers: Vec<BatchTransferArgs>,
    ) -> Result<Vec<TxId>, TxError> {
        for x in &transfers {
            let recipient = x.receiver;
            CheckedAccount::with_recipient(recipient.into(), from_subaccount)?;
        }
        batch_transfer(from_subaccount, transfers, self.fee_ratio())
    }

    #[cfg_attr(feature = "mint_burn", update(trait = true))]
    fn mint(
        &self,
        to: Principal,
        to_subaccount: Option<Subaccount>,
        amount: Tokens128,
    ) -> TxReceipt {
        if self.is_test_token() {
            let test_user = CheckedPrincipal::test_user(&TokenConfig::get_stable())?;
            mint_test_token(test_user, to, to_subaccount, amount)
        } else {
            let owner = CheckedPrincipal::owner(&TokenConfig::get_stable())?;
            mint_as_owner(owner, to, to_subaccount, amount)
        }
    }

    /// Burn `amount` of tokens from `from` principal.
    /// If `from` is None, then caller's tokens will be burned.
    /// If `from` is Some(_) but method called not by owner, `TxError::Unauthorized` will be returned.
    /// If owner calls this method and `from` is Some(who), then who's tokens will be burned.
    #[cfg_attr(feature = "mint_burn", update(trait = true))]
    fn burn(
        &self,
        from: Option<Principal>,
        from_subaccount: Option<Subaccount>,
        amount: Tokens128,
    ) -> TxReceipt {
        match from {
            None => burn_own_tokens(from_subaccount, amount),
            Some(from) if from == canister_sdk::ic_kit::ic::caller() => {
                burn_own_tokens(from_subaccount, amount)
            }
            Some(from) => {
                let caller = CheckedPrincipal::owner(&TokenConfig::get_stable())?;
                burn_as_owner(caller, from, from_subaccount, amount)
            }
        }
    }

    /********************** ICRC-1 METHODS ***********************/

    #[query(trait = true)]
    fn icrc1_balance_of(&self, account: Account) -> Tokens128 {
        StableBalances.balance_of(&account.into())
    }

    #[cfg_attr(feature = "transfer", update(trait = true))]
    fn icrc1_transfer(&self, transfer: TransferArgs) -> Result<u128, TransferError> {
        let account = CheckedAccount::with_recipient(transfer.to.into(), transfer.from_subaccount)?;

        Ok(icrc1_transfer(account, &transfer, self.fee_ratio())?)
    }

    #[query(trait = true)]
    fn icrc1_name(&self) -> String {
        TokenConfig::get_stable().name
    }

    #[query(trait = true)]
    fn icrc1_symbol(&self) -> String {
        TokenConfig::get_stable().symbol
    }

    #[query(trait = true)]
    fn icrc1_decimals(&self) -> u8 {
        TokenConfig::get_stable().decimals
    }

    /// Returns the default transfer fee.
    #[query(trait = true)]
    fn icrc1_fee(&self) -> Tokens128 {
        TokenConfig::get_stable().fee
    }
    #[query(trait = true)]
    fn icrc1_metadata(&self) -> Vec<(String, Value)> {
        TokenConfig::get_stable().icrc1_metadata()
    }

    #[query(trait = true)]
    fn icrc1_supported_standards(&self) -> Vec<StandardRecord> {
        TokenConfig::get_stable().supported_standards()
    }

    #[query(trait = true)]
    fn icrc1_minting_account(&self) -> Option<Account> {
        Some(TokenConfig::get_stable().owner.into())
    }

    /********************** INTERNAL METHODS ***********************/

    // Important: This function *must* be defined to be the
    // last one in the trait because it depends on the order
    // of expansion of update/query(trait = true) methods.
    fn get_idl() -> Idl {
        generate_idl!()
    }

    fn update_stats(&self, _caller: CheckedPrincipal<Owner>, update: CanisterUpdate) {
        use CanisterUpdate::*;
        let mut stats = TokenConfig::get_stable();
        match update {
            Name(name) => stats.name = name,
            Symbol(symbol) => stats.symbol = symbol,
            Logo(logo) => stats.logo = logo,
            Fee(fee) => stats.fee = fee,
            FeeTo(fee_to) => stats.fee_to = fee_to,
            Owner(owner) => stats.owner = owner,
            MinCycles(min_cycles) => stats.min_cycles = min_cycles,
        }
        TokenConfig::set_stable(stats)
    }

    fn fee_ratio(&self) -> f64 {
        #[cfg(feature = "auction")]
        return self.bidding_info().fee_ratio;

        #[cfg(not(feature = "auction"))]
        0.0
    }
}

generate_exports!(TokenCanisterAPI, TokenCanisterExports);

#[cfg(feature = "auction")]
use canister_sdk::ic_storage::IcStorage;

#[cfg(feature = "auction")]
impl Auction for TokenCanisterExports {
    fn auction_state(&self) -> std::rc::Rc<std::cell::RefCell<AuctionState>> {
        AuctionState::get()
    }

    fn disburse_rewards(&self) -> Result<AuctionInfo, AuctionError> {
        is20_auction::disburse_rewards(&self.auction_state().borrow())
    }
}

pub fn auction_account() -> AccountInternal {
    // There are no sub accounts for the auction principal
    AccountInternal::new(Principal::management_canister(), None)
}

#[cfg(test)]
mod tests {
    #[cfg(feature = "claim")]
    use canister_sdk::ledger_canister::{AccountIdentifier, Subaccount as SubaccountIdentifier};
    use canister_sdk::{
        ic_canister::canister_call,
        ic_kit::{
            inject::get_context,
            mock_principals::{alice, bob, john},
            MockContext,
        },
    };

    use crate::mock::TokenCanisterMock;
    use crate::{account::DEFAULT_SUBACCOUNT, state::config::Metadata};

    use super::*;

    // Method for generating random Subaccount.
    #[cfg(feature = "claim")]
    #[cfg_attr(coverage_nightly, no_coverage)]
    fn gen_subaccount() -> Subaccount {
        use rand::{thread_rng, Rng};

        let mut subaccount = [0u8; 32];
        thread_rng().fill(&mut subaccount);
        subaccount
    }

    #[cfg_attr(coverage_nightly, no_coverage)]
    fn test_context() -> (&'static MockContext, TokenCanisterMock) {
        let context = MockContext::new().with_caller(john()).inject();

        let canister = TokenCanisterMock::init_instance();

        // Due to this update, init() code will get actual
        // principal of the canister from ic::id().
        context.update_id(canister.principal());

        canister.init(
            Metadata {
                logo: "".to_string(),
                name: "".to_string(),
                symbol: "".to_string(),
                decimals: 8,

                owner: john(),
                fee: Tokens128::from(0),
                fee_to: john(),
                is_test_token: None,
            },
            Tokens128::from(1000),
        );

        // This is to make tests that don't rely on auction state
        // pass, because since we are running auction state on each
        // endpoint call, it affects `BiddingInfo.fee_ratio` that is
        // used for charging fees in `approve` endpoint.
        let mut stats = TokenConfig::get_stable();
        stats.min_cycles = 0;
        TokenConfig::set_stable(stats);

        canister.mint(alice(), None, 1000.into()).unwrap();
        context.update_caller(alice());

        (context, canister)
    }

    fn test_canister() -> TokenCanisterMock {
        let context = MockContext::new().with_caller(alice()).inject();

        let canister = TokenCanisterMock::init_instance();

        // Due to this update, init() code will get actual
        // principal of the canister from ic::id().
        context.update_id(canister.principal());

        canister.init(
            Metadata {
                logo: "".to_string(),
                name: "".to_string(),
                symbol: "".to_string(),
                decimals: 8,
                owner: alice(),
                fee: Tokens128::from(0),
                fee_to: alice(),
                is_test_token: None,
            },
            Tokens128::from(1000),
        );

        let mut stats = TokenConfig::get_stable();
        stats.min_cycles = 0;
        TokenConfig::set_stable(stats);

        canister
    }

    #[test]
    fn transfer_to_same_account() {
        let canister = test_canister();
        let transfer = TransferArgs {
            from_subaccount: None,
            to: alice().into(),
            amount: 100.into(),
            fee: None,
            memo: None,
            created_at_time: None,
        };

        let res = canister.icrc1_transfer(transfer);
        assert_eq!(
            res,
            Err(TransferError::GenericError {
                error_code: 500,
                message: "self transfer".into()
            })
        )
    }

    #[test]
    fn transfer_to_same_default_subaccount() {
        let canister = test_canister();
        let transfer = TransferArgs {
            from_subaccount: Some(crate::account::DEFAULT_SUBACCOUNT),
            to: alice().into(),
            amount: 100.into(),
            fee: None,
            memo: None,
            created_at_time: None,
        };

        let res = canister.icrc1_transfer(transfer);
        assert_eq!(
            res,
            Err(TransferError::GenericError {
                error_code: 500,
                message: "self transfer".into()
            })
        );

        let transfer = TransferArgs {
            from_subaccount: None,
            to: Account::new(alice(), Some(DEFAULT_SUBACCOUNT)),
            amount: 100.into(),
            fee: None,
            memo: None,
            created_at_time: None,
        };

        let res = canister.icrc1_transfer(transfer);
        assert_eq!(
            res,
            Err(TransferError::GenericError {
                error_code: 500,
                message: "self transfer".into()
            })
        );
    }

    #[cfg(feature = "claim")]
    #[test]
    fn test_claim() {
        let bob_sub = gen_subaccount();
        let alice_sub = gen_subaccount();

        let alice_aid =
            AccountIdentifier::new(alice().into(), Some(SubaccountIdentifier(alice_sub)));
        let bob_aid = AccountIdentifier::new(bob().into(), Some(SubaccountIdentifier(bob_sub)));

        let (ctx, canister) = test_context();
        ctx.update_caller(john());

        assert!(canister
            .mint(
                canister.owner(),
                Some(alice_aid.to_address()),
                Tokens128::from(1000)
            )
            .is_ok());
        assert!(canister
            .mint(
                canister.owner(),
                Some(bob_aid.to_address()),
                Tokens128::from(2000)
            )
            .is_ok());

        ctx.update_caller(alice());
        assert_eq!(
            canister.get_claimable_amount(canister.owner(), Some(alice_sub)),
            Tokens128::from(1000)
        );

        let balance_before = canister.icrc1_balance_of(alice().into());
        canister.claim(canister.owner(), Some(alice_sub)).unwrap();
        assert_eq!(
            canister.icrc1_balance_of(alice().into()),
            (Tokens128::from(1000) + balance_before).unwrap()
        );
        assert_eq!(
            canister.get_claimable_amount(canister.owner(), Some(alice_sub)),
            0.into()
        );

        ctx.update_caller(bob());
        assert_eq!(
            canister.get_claimable_amount(canister.owner(), Some(bob_sub)),
            Tokens128::from(2000)
        );
    }

    // **** APIs tests ****

    #[tokio::test]
    #[cfg_attr(coverage_nightly, no_coverage)]
    async fn set_name() {
        let (ctx, canister) = test_context();
        ctx.update_id(john());
        canister_call!(canister.set_name("War and Piece".to_string()), Result<(), TxError>)
            .await
            .unwrap()
            .unwrap();
        let info = canister_call!(canister.get_token_info(), TokenInfo)
            .await
            .unwrap();

        assert_eq!(info.metadata.name, "War and Piece".to_string());

        ctx.update_id(bob());
        let res = canister_call!(canister.set_name("Crime and Punishment".to_string()), Result<(), TxError>)
            .await
            .unwrap();

        assert_eq!(res, Err(TxError::Unauthorized));
        let info = canister_call!(canister.get_token_info(), TokenInfo)
            .await
            .unwrap();

        assert_eq!(info.metadata.name, "War and Piece".to_string());
        let name = canister_call!(canister.icrc1_name(), String).await.unwrap();
        assert_eq!(name, "War and Piece".to_string());
    }

    #[tokio::test]
    #[cfg_attr(coverage_nightly, no_coverage)]
    async fn set_symbol() {
        let (ctx, canister) = test_context();
        ctx.update_id(john());
        canister_call!(canister.set_symbol("MAX".to_string()), Result<(), TxError>)
            .await
            .unwrap()
            .unwrap();
        let info = canister_call!(canister.get_token_info(), TokenInfo)
            .await
            .unwrap();

        assert_eq!(info.metadata.symbol, "MAX".to_string());

        ctx.update_id(bob());
        let res = canister_call!(canister.set_symbol("BOB".to_string()), Result<(), TxError>)
            .await
            .unwrap();

        assert_eq!(res, Err(TxError::Unauthorized));
        let info = canister_call!(canister.get_token_info(), TokenInfo)
            .await
            .unwrap();

        assert_eq!(info.metadata.symbol, "MAX".to_string());
        let symbol = canister_call!(canister.icrc1_symbol(), String)
            .await
            .unwrap();
        assert_eq!(symbol, "MAX".to_string());
    }

    #[tokio::test]
    #[cfg_attr(coverage_nightly, no_coverage)]
    async fn set_logo() {
        let (ctx, canister) = test_context();
        ctx.update_id(john());
        canister_call!(canister.set_logo("1".to_string()), Result<(), TxError>)
            .await
            .unwrap()
            .unwrap();
        let info = canister_call!(canister.get_token_info(), TokenInfo)
            .await
            .unwrap();

        assert_eq!(info.metadata.logo, "1".to_string());

        ctx.update_id(bob());
        let res = canister_call!(canister.set_logo("2".to_string()), Result<(), TxError>)
            .await
            .unwrap();

        assert_eq!(res, Err(TxError::Unauthorized));
        let info = canister_call!(canister.get_token_info(), TokenInfo)
            .await
            .unwrap();

        assert_eq!(info.metadata.logo, "1".to_string());

        let logo = canister_call!(canister.logo(), String).await.unwrap();
        assert_eq!(logo, "1".to_string());
    }

    #[tokio::test]
    #[cfg_attr(coverage_nightly, no_coverage)]
    async fn set_fee() {
        let (ctx, canister) = test_context();
        ctx.update_id(john());
        canister_call!(canister.set_fee(100500.into()), Result<(), TxError>)
            .await
            .unwrap()
            .unwrap();
        let info = canister_call!(canister.get_token_info(), TokenInfo)
            .await
            .unwrap();

        assert_eq!(info.metadata.fee, 100500.into());

        ctx.update_id(bob());
        let res = canister_call!(canister.set_fee(0.into()), Result<(), TxError>)
            .await
            .unwrap();

        assert_eq!(res, Err(TxError::Unauthorized));
        let info = canister_call!(canister.get_token_info(), TokenInfo)
            .await
            .unwrap();

        assert_eq!(info.metadata.fee, 100500.into());
        let fee = canister_call!(canister.icrc1_fee(), Tokens128)
            .await
            .unwrap();
        assert_eq!(fee, 100500.into());
    }

    #[tokio::test]
    #[cfg_attr(coverage_nightly, no_coverage)]
    async fn set_fee_to() {
        let (ctx, canister) = test_context();
        ctx.update_id(john());
        canister_call!(canister.set_fee_to(alice()), Result<(), TxError>)
            .await
            .unwrap()
            .unwrap();
        let info = canister_call!(canister.get_token_info(), TokenInfo)
            .await
            .unwrap();

        assert_eq!(info.metadata.fee_to, alice());

        ctx.update_id(bob());
        let res = canister_call!(canister.set_fee_to(bob()), Result<(), TxError>)
            .await
            .unwrap();

        assert_eq!(res, Err(TxError::Unauthorized));
        let info = canister_call!(canister.get_token_info(), TokenInfo)
            .await
            .unwrap();

        assert_eq!(info.metadata.fee_to, alice());
    }

    #[tokio::test]
    #[cfg_attr(coverage_nightly, no_coverage)]
    async fn set_owner() {
        let (ctx, canister) = test_context();
        ctx.update_id(john());
        canister_call!(canister.set_owner(alice()), Result<(), TxError>)
            .await
            .unwrap()
            .unwrap();
        let info = canister_call!(canister.get_token_info(), TokenInfo)
            .await
            .unwrap();

        assert_eq!(info.metadata.owner, alice());

        ctx.update_id(bob());
        let res = canister_call!(canister.set_owner(bob()), Result<(), TxError>)
            .await
            .unwrap();

        assert_eq!(res, Err(TxError::Unauthorized));
        let info = canister_call!(canister.get_token_info(), TokenInfo)
            .await
            .unwrap();

        assert_eq!(info.metadata.owner, alice());
        let owner = canister_call!(canister.owner(), Principal).await.unwrap();
        assert_eq!(owner, alice());

        let minting_account = canister_call!(canister.icrc1_minting_account(), Principal)
            .await
            .unwrap();
        assert_eq!(minting_account, Some(alice().into()));
    }

    #[tokio::test]
    #[cfg_attr(coverage_nightly, no_coverage)]
    async fn list_subaccounts() {
        let canister = test_canister();
        let subaccount: Subaccount = [1; 32];
        canister
            .transfer(TransferArgs {
                from_subaccount: None,
                to: Account::new(alice(), Some(subaccount)),
                amount: 100.into(),
                fee: None,
                memo: None,
                created_at_time: None,
            })
            .unwrap();

        get_context().update_id(alice());
        let list = canister_call!(canister.list_subaccounts(), std::collections::HashMap<Subaccount, Tokens128>).await.unwrap();
        assert_eq!(list.len(), 2);
        assert_eq!(list[&DEFAULT_SUBACCOUNT], 900.into());
        assert_eq!(list[&subaccount], 100.into());
    }
}<|MERGE_RESOLUTION|>--- conflicted
+++ resolved
@@ -229,18 +229,11 @@
         count: usize,
         transaction_id: Option<TxId>,
     ) -> PaginatedResult {
-<<<<<<< HEAD
-        LedgerData::get_transactions(who, count.min(MAX_TRANSACTION_QUERY_LEN), transaction_id)
-=======
         let count = who
             .map_or(MAX_TRANSACTION_REQUEST, |_| MAX_ACCOUNT_TRANSACTION_REQUEST)
             .min(count);
 
-        self.state()
-            .borrow()
-            .ledger
-            .get_transactions(who, count, transaction_id)
->>>>>>> d7cdfbf1
+        LedgerData::get_transactions(who, count, transaction_id)
     }
 
     /// Returns the total number of transactions related to the user `who`.
