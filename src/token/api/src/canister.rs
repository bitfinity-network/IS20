use std::cell::RefCell;
use std::rc::Rc;

use ic_canister::generate_exports;
use ic_canister::Canister;
use ic_canister::MethodType;
use ic_canister::{query, update, AsyncReturn};
use ic_cdk::export::candid::Principal;
use ic_helpers::tokens::Tokens128;
use ic_storage::IcStorage;

use crate::canister::erc20_transactions::{
    burn_as_owner, burn_own_tokens, mint_as_owner, mint_test_token, transfer,
};
use crate::canister::is20_auction::{
    auction_info, bid_cycles, bidding_info, run_auction, AuctionError, BiddingInfo,
};
use crate::canister::is20_notify::{consume_notification, notify};
use crate::canister::is20_transactions::transfer_include_fee;
use crate::principal::{CheckedPrincipal, Owner};
use crate::state::CanisterState;
use crate::types::Account;
use crate::types::{
    AuctionInfo, Metadata, PaginatedResult, StatsData, Subaccount, Timestamp, TokenInfo, TxError,
    TxId, TxReceipt, TxRecord,
};

<<<<<<< HEAD
#[cfg(not(feature = "no_api"))]
=======
pub use inspect::AcceptReason;

pub mod erc20_transactions;

>>>>>>> 8df66bcc
mod inspect;

pub mod erc20_transactions;
pub mod is20_auction;
pub mod is20_notify;
pub mod is20_transactions;

pub(crate) const MAX_TRANSACTION_QUERY_LEN: usize = 1000;
// 1 day in nanoseconds.
pub const DEFAULT_AUCTION_PERIOD: Timestamp = 24 * 60 * 60 * 1_000_000;

pub fn pre_update(canister: &impl TokenCanisterAPI, method_name: &str, _method_type: MethodType) {
    if method_name != "runAuction" {
        if let Err(auction_error) = canister.runAuction() {
            ic_cdk::println!("Auction error: {auction_error:#?}");
        }
    }
}

pub enum CanisterUpdate {
    Name(String),
    Logo(String),
    Fee(Tokens128),
    FeeTo(Principal),
    Owner(Principal),
    MinCycles(u64),
    AuctionPeriod(u64),
}

#[allow(non_snake_case)]
pub trait TokenCanisterAPI: Canister + Sized {
    fn state(&self) -> Rc<RefCell<CanisterState>> {
        CanisterState::get()
    }

    /// The `inspect_message()` call is not exported by default. Add your custom #[inspect_message]
    /// function and use this method there to export the `inspect_message()` call.
    fn inspect_message(
        state: &CanisterState,
        method: &str,
        caller: Principal,
    ) -> Result<AcceptReason, &'static str> {
        inspect::inspect_message(state, method, caller)
    }

    #[query(trait = true)]
    fn isTestToken(&self) -> bool {
        self.state().borrow().stats.is_test_token
    }

    #[query(trait = true)]
    fn name(&self) -> String {
        self.state().borrow().stats.name.clone()
    }

    #[query(trait = true)]
    fn symbol(&self) -> String {
        self.state().borrow().stats.symbol.clone()
    }

    #[query(trait = true)]
    fn logo(&self) -> String {
        self.state().borrow().stats.logo.clone()
    }

    #[query(trait = true)]
    fn decimals(&self) -> u8 {
        self.state().borrow().stats.decimals
    }

    #[query(trait = true)]
    fn totalSupply(&self) -> Tokens128 {
        self.state().borrow().stats.total_supply
    }

    #[query(trait = true)]
    fn owner(&self) -> Principal {
        self.state().borrow().stats.owner
    }

    #[query(trait = true)]
    fn getMetadata(&self) -> Metadata {
        self.state().borrow().get_metadata()
    }

    #[query(trait = true)]
    fn getTokenInfo(&self) -> TokenInfo {
        let StatsData {
            fee_to,
            deploy_time,
            ..
        } = self.state().borrow().stats;
        TokenInfo {
            metadata: self.state().borrow().get_metadata(),
            feeTo: fee_to,
            historySize: self.state().borrow().ledger.len(),
            deployTime: deploy_time,
            holderNumber: self.state().borrow().balances.0.len(),
            cycles: ic_canister::ic_kit::ic::balance(),
        }
    }

    // #[query(trait = true)]
    // fn getHolders(&self, start: usize, limit: usize) -> Vec<(AccountIdentifier, Tokens128)> {
    //     self.state().borrow().balances.get_holders(start, limit)
    // }

    #[query(trait = true)]
    fn balanceOf(&self, holder: Principal, holder_subaccount: Option<Subaccount>) -> Tokens128 {
        self.state()
            .borrow()
            .balances
            .balance_of(&holder, holder_subaccount)
    }

    #[query(trait = true)]
    fn historySize(&self) -> u64 {
        self.state().borrow().ledger.len()
    }

    fn update_stats(&self, _caller: CheckedPrincipal<Owner>, update: CanisterUpdate) {
        use CanisterUpdate::*;
        match update {
            Name(name) => self.state().borrow_mut().stats.name = name,
            Logo(logo) => self.state().borrow_mut().stats.logo = logo,
            Fee(fee) => self.state().borrow_mut().stats.fee = fee,
            FeeTo(fee_to) => self.state().borrow_mut().stats.fee_to = fee_to,
            Owner(owner) => self.state().borrow_mut().stats.owner = owner,
            MinCycles(min_cycles) => self.state().borrow_mut().stats.min_cycles = min_cycles,
            AuctionPeriod(period_sec) => {
                self.state().borrow_mut().bidding_state.auction_period = period_sec * 1_000_000
            }
        }
    }

    #[update(trait = true)]
    fn setName(&self, name: String) -> Result<(), TxError> {
        let caller = CheckedPrincipal::owner(&self.state().borrow_mut().stats)?;
        self.update_stats(caller, CanisterUpdate::Name(name));
        Ok(())
    }

    #[update(trait = true)]
    fn setLogo(&self, logo: String) -> Result<(), TxError> {
        let caller = CheckedPrincipal::owner(&self.state().borrow_mut().stats)?;
        self.update_stats(caller, CanisterUpdate::Logo(logo));
        Ok(())
    }

    #[update(trait = true)]
    fn setFee(&self, fee: Tokens128) -> Result<(), TxError> {
        let caller = CheckedPrincipal::owner(&self.state().borrow_mut().stats)?;
        self.update_stats(caller, CanisterUpdate::Fee(fee));
        Ok(())
    }

    #[update(trait = true)]
    fn setFeeTo(&self, fee_to: Principal) -> Result<(), TxError> {
        let caller = CheckedPrincipal::owner(&self.state().borrow_mut().stats)?;
        self.update_stats(caller, CanisterUpdate::FeeTo(fee_to));
        Ok(())
    }

    #[update(trait = true)]
    fn setOwner(&self, owner: Principal) -> Result<(), TxError> {
        let caller = CheckedPrincipal::owner(&self.state().borrow_mut().stats)?;
        self.update_stats(caller, CanisterUpdate::Owner(owner));
        Ok(())
    }

    /********************** TRANSFERS ***********************/
    #[cfg_attr(feature = "transfer", update(trait = true))]
    fn transfer(
        &self,
        from_subaccount: Option<Subaccount>,
        to: Principal,
        to_subaccount: Option<Subaccount>,
        amount: Tokens128,
        fee_limit: Option<Tokens128>,
    ) -> TxReceipt {
        let caller = CheckedPrincipal::with_recipient(to)?;
<<<<<<< HEAD
        transfer(
            self,
            caller,
            from_subaccount,
            to_subaccount,
            amount,
            fee_limit,
        )
=======
        transfer(self, caller, amount, fee_limit)
    }

    #[cfg_attr(feature = "transfer", update(trait = true))]
    fn transferFrom(&self, from: Principal, to: Principal, amount: Tokens128) -> TxReceipt {
        let caller = CheckedPrincipal::from_to(from, to)?;
        transfer_from(self, caller, amount)
>>>>>>> 8df66bcc
    }

    /// Transfers `value` amount to the `to` principal, applying American style fee. This means, that
    /// the recipient will receive `value - fee`, and the sender account will be reduced exactly by `value`.
    ///
    /// Note, that the `value` cannot be less than the `fee` amount. If the value given is too small,
    /// transaction will fail with `TxError::AmountTooSmall` error.
<<<<<<< HEAD
    #[update(trait = true)]
    fn transferIncludeFee(
        &self,
        from_subaccount: Option<Subaccount>,
        to: Principal,
        to_subaccount: Option<Subaccount>,
        amount: Tokens128,
    ) -> TxReceipt {
=======
    #[cfg_attr(feature = "transfer", update(trait = true))]
    fn transferIncludeFee(&self, to: Principal, amount: Tokens128) -> TxReceipt {
>>>>>>> 8df66bcc
        let caller = CheckedPrincipal::with_recipient(to)?;
        transfer_include_fee(self, caller, from_subaccount, to_subaccount, amount)
    }

    /// Takes a list of transfers, each of which is a pair of `to` and `value` fields, it returns a `TxReceipt` which contains
    /// a vec of transaction index or an error message. The list of transfers is processed in the order they are given. if the `fee`
    /// is set, the `fee` amount is applied to each transfer.
    /// The balance of the caller is reduced by sum of `value + fee` amount for each transfer. If the total sum of `value + fee` for all transfers,
    /// is less than the `balance` of the caller, the transaction will fail with `TxError::InsufficientBalance` error.
<<<<<<< HEAD
    // #[update(trait = true)]
    // fn batchTransfer(
    //     &self,
    //     from_subaccount: Option<Subaccount>,
    //     transfers: Vec<BatchTransferArgs>,
    // ) -> Result<Vec<TxId>, TxError> {
    //     for x in transfers.clone() {
    //         CheckedPrincipal::with_recipient(x.receiver.to)?;
    //     }
    //     batch_transfer(self, from_subaccount, transfers)
    // }
    #[update(trait = true)]
    fn mint(
        &self,
        to: Principal,
        to_subaccount: Option<Subaccount>,
        amount: Tokens128,
    ) -> TxReceipt {
=======
    #[cfg_attr(feature = "transfer", update(trait = true))]
    fn batchTransfer(&self, transfers: Vec<(Principal, Tokens128)>) -> Result<Vec<TxId>, TxError> {
        for (to, _) in transfers.clone() {
            let _ = CheckedPrincipal::with_recipient(to)?;
        }
        batch_transfer(self, transfers)
    }

    #[cfg_attr(feature = "mint_burn", update(trait = true))]
    fn mint(&self, to: Principal, amount: Tokens128) -> TxReceipt {
>>>>>>> 8df66bcc
        if self.isTestToken() {
            let test_user = CheckedPrincipal::test_user(&self.state().borrow().stats)?;
            mint_test_token(
                &mut *self.state().borrow_mut(),
                test_user,
                to,
                to_subaccount,
                amount,
            )
        } else {
            let owner = CheckedPrincipal::owner(&self.state().borrow().stats)?;
            mint_as_owner(
                &mut *self.state().borrow_mut(),
                owner,
                to,
                to_subaccount,
                amount,
            )
        }
    }

    /// Burn `amount` of tokens from `from` principal.
    /// If `from` is None, then caller's tokens will be burned.
    /// If `from` is Some(_) but method called not by owner, `TxError::Unauthorized` will be returned.
    /// If owner calls this method and `from` is Some(who), then who's tokens will be burned.
<<<<<<< HEAD
    #[update(trait = true)]
    fn burn(
        &self,
        from: Option<Principal>,
        from_subaccount: Option<Subaccount>,
        amount: Tokens128,
    ) -> TxReceipt {
=======
    #[cfg_attr(feature = "mint_burn", update(trait = true))]
    fn burn(&self, from: Option<Principal>, amount: Tokens128) -> TxReceipt {
>>>>>>> 8df66bcc
        match from {
            None => burn_own_tokens(&mut *self.state().borrow_mut(), from_subaccount, amount),
            Some(from) if from == ic_canister::ic_kit::ic::caller() => {
                burn_own_tokens(&mut *self.state().borrow_mut(), from_subaccount, amount)
            }
            Some(from) => {
                let caller = CheckedPrincipal::owner(&self.state().borrow().stats)?;
                burn_as_owner(
                    &mut *self.state().borrow_mut(),
                    caller,
                    from,
                    from_subaccount,
                    amount,
                )
            }
        }
    }

    /********************** AUCTION ***********************/
    /// Bid cycles for the next cycle auction.
    ///
    /// This method must be called with the cycles provided in the call. The amount of cycles cannot be
    /// less than 1_000_000. The provided cycles are accepted by the canister, and the user bid is
    /// saved for the next auction.
    #[update(trait = true)]
    fn bidCycles(&self, bidder: Principal) -> Result<u64, AuctionError> {
        bid_cycles(self, bidder)
    }

    /// Current information about bids and auction.
    #[update(trait = true)]
    fn biddingInfo(&self) -> BiddingInfo {
        bidding_info(self)
    }

    /// Starts the cycle auction.
    ///
    /// This method can be called only once in a [BiddingState.auction_period]. If the time elapsed
    /// since the last auction is less than the set period, [AuctionError::TooEarly] will be returned.
    ///
    /// The auction will distribute the accumulated fees in proportion to the user cycle bids, and
    /// then will update the fee ratio until the next auction.
    #[update(trait = true)]
    fn runAuction(&self) -> Result<AuctionInfo, AuctionError> {
        run_auction(self)
    }

    /// Returns the information about a previously held auction.
    #[update(trait = true)]
    fn auctionInfo(&self, id: usize) -> Result<AuctionInfo, AuctionError> {
        auction_info(self, id)
    }

    /// Returns the minimum cycles set for the canister.
    ///
    /// This value affects the fee ratio set by the auctions. The more cycles available in the canister
    /// the less proportion of the fees will be transferred to the auction participants. If the amount
    /// of cycles in the canister drops below this value, all the fees will be used for cycle auction.
    #[update(trait = true)]
    fn getMinCycles(&self) -> u64 {
        self.state().borrow().stats.min_cycles
    }

    /// Sets the minimum cycles for the canister. For more information about this value, read [get_min_cycles].
    ///
    /// Only the owner is allowed to call this method.
    #[update(trait = true)]
    fn setMinCycles(&self, min_cycles: u64) -> Result<(), TxError> {
        let caller = CheckedPrincipal::owner(&self.state().borrow_mut().stats)?;
        self.update_stats(caller, CanisterUpdate::MinCycles(min_cycles));
        Ok(())
    }

    /// Sets the minimum time between two consecutive auctions, in seconds.
    ///
    /// Only the owner is allowed to call this method.
    #[update(trait = true)]
    fn setAuctionPeriod(&self, period_sec: u64) -> Result<(), TxError> {
        let caller = CheckedPrincipal::owner(&self.state().borrow_mut().stats)?;
        // IC timestamp is in nanoseconds, thus multiplying
        self.update_stats(caller, CanisterUpdate::AuctionPeriod(period_sec));
        Ok(())
    }

    #[update(trait = true)]
    fn consume_notification<'a>(&'a self, transaction_id: TxId) -> AsyncReturn<TxReceipt> {
        let fut = async move { consume_notification(self, transaction_id).await };

        Box::pin(fut)
    }

    #[update(trait = true)]
    fn notify<'a>(&'a self, transaction_id: TxId, to: Principal) -> AsyncReturn<TxReceipt> {
        let fut = async move { notify(self, transaction_id, to).await };

        Box::pin(fut)
    }

    /********************** Transactions ***********************/
    #[query(trait = true)]
    fn getTransaction(&self, id: TxId) -> TxRecord {
        self.state().borrow().ledger.get(id).unwrap_or_else(|| {
            ic_canister::ic_kit::ic::trap(&format!("Transaction {} does not exist", id))
        })
    }

    /// Returns a list of transactions in paginated form. The `who` is optional, if given, only transactions of the `who` are
    /// returned. `count` is the number of transactions to return, `transaction_id` is the transaction index which is used as
    /// the offset of the first transaction to return, any
    ///
    /// It returns `PaginatedResult` a struct, which contains `result` which is a list of transactions `Vec<TxRecord>` that meet the requirements of the query,
    /// and `next_id` which is the index of the next transaction to return.
    #[query(trait = true)]
    fn getTransactions(
        &self,
        who: Option<Account>,
        count: usize,
        transaction_id: Option<TxId>,
    ) -> PaginatedResult {
        // We don't trap if the transaction count is greater than the MAX_TRANSACTION_QUERY_LEN, we take the MAX_TRANSACTION_QUERY_LEN instead.
        self.state().borrow_mut().ledger.get_transactions(
            who,
            count.min(MAX_TRANSACTION_QUERY_LEN),
            transaction_id,
        )
    }

    /// Returns the total number of transactions related to the user `who`.
    #[query(trait = true)]
    fn getUserTransactionCount(&self, who: Principal, who_subaccount: Option<Subaccount>) -> usize {
        let who_aid = Account::new(who, who_subaccount);
        self.state().borrow().ledger.get_len_user_history(who_aid)
    }

    // Important: This function *must* be defined to be the
    // last one in the trait because it depends on the order
    // of expansion of update/query(trait = true) methods.
    fn get_idl() -> ic_canister::Idl {
        ic_canister::generate_idl!()
    }
}

generate_exports!(TokenCanisterAPI, TokenCanisterExports);<|MERGE_RESOLUTION|>--- conflicted
+++ resolved
@@ -25,17 +25,12 @@
     TxId, TxReceipt, TxRecord,
 };
 
-<<<<<<< HEAD
-#[cfg(not(feature = "no_api"))]
-=======
 pub use inspect::AcceptReason;
 
 pub mod erc20_transactions;
 
->>>>>>> 8df66bcc
 mod inspect;
 
-pub mod erc20_transactions;
 pub mod is20_auction;
 pub mod is20_notify;
 pub mod is20_transactions;
@@ -214,7 +209,6 @@
         fee_limit: Option<Tokens128>,
     ) -> TxReceipt {
         let caller = CheckedPrincipal::with_recipient(to)?;
-<<<<<<< HEAD
         transfer(
             self,
             caller,
@@ -223,15 +217,6 @@
             amount,
             fee_limit,
         )
-=======
-        transfer(self, caller, amount, fee_limit)
-    }
-
-    #[cfg_attr(feature = "transfer", update(trait = true))]
-    fn transferFrom(&self, from: Principal, to: Principal, amount: Tokens128) -> TxReceipt {
-        let caller = CheckedPrincipal::from_to(from, to)?;
-        transfer_from(self, caller, amount)
->>>>>>> 8df66bcc
     }
 
     /// Transfers `value` amount to the `to` principal, applying American style fee. This means, that
@@ -239,8 +224,7 @@
     ///
     /// Note, that the `value` cannot be less than the `fee` amount. If the value given is too small,
     /// transaction will fail with `TxError::AmountTooSmall` error.
-<<<<<<< HEAD
-    #[update(trait = true)]
+    #[cfg_attr(feature = "transfer", update(trait = true))]
     fn transferIncludeFee(
         &self,
         from_subaccount: Option<Subaccount>,
@@ -248,10 +232,6 @@
         to_subaccount: Option<Subaccount>,
         amount: Tokens128,
     ) -> TxReceipt {
-=======
-    #[cfg_attr(feature = "transfer", update(trait = true))]
-    fn transferIncludeFee(&self, to: Principal, amount: Tokens128) -> TxReceipt {
->>>>>>> 8df66bcc
         let caller = CheckedPrincipal::with_recipient(to)?;
         transfer_include_fee(self, caller, from_subaccount, to_subaccount, amount)
     }
@@ -261,8 +241,7 @@
     /// is set, the `fee` amount is applied to each transfer.
     /// The balance of the caller is reduced by sum of `value + fee` amount for each transfer. If the total sum of `value + fee` for all transfers,
     /// is less than the `balance` of the caller, the transaction will fail with `TxError::InsufficientBalance` error.
-<<<<<<< HEAD
-    // #[update(trait = true)]
+    // #[cfg_attr(feature = "transfer", update(trait = true))]
     // fn batchTransfer(
     //     &self,
     //     from_subaccount: Option<Subaccount>,
@@ -273,25 +252,14 @@
     //     }
     //     batch_transfer(self, from_subaccount, transfers)
     // }
-    #[update(trait = true)]
+
+    #[cfg_attr(feature = "mint_burn", update(trait = true))]
     fn mint(
         &self,
         to: Principal,
         to_subaccount: Option<Subaccount>,
         amount: Tokens128,
     ) -> TxReceipt {
-=======
-    #[cfg_attr(feature = "transfer", update(trait = true))]
-    fn batchTransfer(&self, transfers: Vec<(Principal, Tokens128)>) -> Result<Vec<TxId>, TxError> {
-        for (to, _) in transfers.clone() {
-            let _ = CheckedPrincipal::with_recipient(to)?;
-        }
-        batch_transfer(self, transfers)
-    }
-
-    #[cfg_attr(feature = "mint_burn", update(trait = true))]
-    fn mint(&self, to: Principal, amount: Tokens128) -> TxReceipt {
->>>>>>> 8df66bcc
         if self.isTestToken() {
             let test_user = CheckedPrincipal::test_user(&self.state().borrow().stats)?;
             mint_test_token(
@@ -317,18 +285,13 @@
     /// If `from` is None, then caller's tokens will be burned.
     /// If `from` is Some(_) but method called not by owner, `TxError::Unauthorized` will be returned.
     /// If owner calls this method and `from` is Some(who), then who's tokens will be burned.
-<<<<<<< HEAD
-    #[update(trait = true)]
+    #[cfg_attr(feature = "mint_burn", update(trait = true))]
     fn burn(
         &self,
         from: Option<Principal>,
         from_subaccount: Option<Subaccount>,
         amount: Tokens128,
     ) -> TxReceipt {
-=======
-    #[cfg_attr(feature = "mint_burn", update(trait = true))]
-    fn burn(&self, from: Option<Principal>, amount: Tokens128) -> TxReceipt {
->>>>>>> 8df66bcc
         match from {
             None => burn_own_tokens(&mut *self.state().borrow_mut(), from_subaccount, amount),
             Some(from) if from == ic_canister::ic_kit::ic::caller() => {
