use std::cell::RefCell;
use std::rc::Rc;

use ic_auction::api::Auction;
use ic_auction::error::AuctionError;
use ic_auction::state::AuctionState;
use ic_canister::generate_exports;
use ic_canister::Canister;
use ic_canister::MethodType;
use ic_canister::{query, state_getter, update};
use ic_cdk::export::candid::Principal;
use ic_helpers::ledger::AccountIdentifier;
use ic_helpers::tokens::Tokens128;
use ic_storage::IcStorage;

pub use inspect::AcceptReason;

use crate::account::CheckedAccount;
use crate::account::{Account, Subaccount};
use crate::canister::erc20_transactions::{
    burn_as_owner, burn_own_tokens, claim, icrc1_transfer, mint_as_owner, mint_test_token,
    mint_to_accountid,
};
use crate::canister::is20_transactions::icrc1_transfer_include_fee;
use crate::error::TxError;
use crate::principal::{CheckedPrincipal, Owner};
use crate::state::CanisterState;
use crate::types::BalanceArgs;
use crate::types::BatchTransferArgs;
use crate::types::StandardRecord;
use crate::types::TransferArgs;
use crate::types::Value;
use crate::types::{
<<<<<<< HEAD
    PaginatedResult, StatsData, Timestamp, TokenInfo, TxError, TxId, TxReceipt, TxRecord,
=======
    AuctionInfo, PaginatedResult, StatsData, Timestamp, TokenInfo, TxId, TxReceipt, TxRecord,
>>>>>>> 97c0922f
};

use self::is20_transactions::batch_transfer;

mod inspect;

pub mod erc20_transactions;

pub mod is20_auction;
pub mod is20_transactions;

pub(crate) const MAX_TRANSACTION_QUERY_LEN: usize = 1000;
// 1 day in seconds.
pub const DEFAULT_AUCTION_PERIOD_SECONDS: Timestamp = 60 * 60 * 24;

pub fn pre_update<T: TokenCanisterAPI>(canister: &T, method_name: &str, method_type: MethodType) {
    <T as Auction>::canister_pre_update(canister, method_name, method_type)
}

pub enum CanisterUpdate {
    Name(String),
    Symbol(String),
    Logo(String),
    Fee(Tokens128),
    FeeTo(Principal),
    Owner(Principal),
    MinCycles(u64),
}

#[allow(non_snake_case)]
pub trait TokenCanisterAPI: Canister + Sized + Auction {
    #[state_getter]
    fn state(&self) -> Rc<RefCell<CanisterState>>;

    /// The `inspect_message()` call is not exported by default. Add your custom #[inspect_message]
    /// function and use this method there to export the `inspect_message()` call.
    fn inspect_message(
        state: &CanisterState,
        method: &str,
        caller: Principal,
    ) -> Result<AcceptReason, &'static str> {
        inspect::inspect_message(state, method, caller)
    }

    #[query(trait = true)]
    fn is_test_token(&self) -> bool {
        self.state().borrow().stats.is_test_token
    }

    #[query(trait = true)]
    fn icrc1_name(&self) -> String {
        self.state().borrow().stats.name.clone()
    }

    #[query(trait = true)]
    fn icrc1_symbol(&self) -> String {
        self.state().borrow().stats.symbol.clone()
    }

    #[query(trait = true)]
    fn logo(&self) -> String {
        self.state().borrow().stats.logo.clone()
    }

    #[query(trait = true)]
    fn decimals(&self) -> u8 {
        self.state().borrow().stats.decimals
    }

    #[query(trait = true)]
    fn icrc1_total_supply(&self) -> Tokens128 {
        self.state().borrow().balances.total_supply()
    }

    #[query(trait = true)]
    fn owner(&self) -> Principal {
        self.state().borrow().stats.owner
    }
    /// Returns the default transfer fee.
    #[query(trait = true)]
    fn icrc1_fee(&self) -> Tokens128 {
        self.state().borrow().stats.fee
    }
    #[query(trait = true)]
    fn icrc1_metadata(&self) -> Vec<(String, Value)> {
        self.state().borrow().icrc1_metadata()
    }

    #[query(trait = true)]
    fn icrc1_supported_standards(&self) -> Vec<StandardRecord> {
        self.state().borrow().stats.supported_standards()
    }

    #[query(trait = true)]
    fn icrc1_minting_account(&self) -> Account {
        self.state().borrow().stats.owner.into()
    }

    #[query(trait = true)]
    fn get_token_info(&self) -> TokenInfo {
        let StatsData {
            fee_to,
            deploy_time,
            ..
        } = self.state().borrow().stats;
        TokenInfo {
            metadata: self.state().borrow().get_metadata(),
            feeTo: fee_to,
            history_size: self.state().borrow().ledger.len(),
            deployTime: deploy_time,
            holderNumber: self.state().borrow().balances.0.len(),
            cycles: ic_canister::ic_kit::ic::balance(),
        }
    }

    /// This method retreieves holders of `Account` and their amounts.
    #[query(trait = true)]
    fn get_holders(&self, start: usize, limit: usize) -> Vec<(Account, Tokens128)> {
        self.state().borrow().balances.get_holders(start, limit)
    }

    #[query(trait = true)]
    fn icrc1_balance_of(&self, balance_arg: BalanceArgs) -> Tokens128 {
        let account = Account::new(balance_arg.of, balance_arg.subaccount);
        self.state().borrow().balances.balance_of(account)
    }

    /// This method returns the pending `claim` for the `Account`.
    #[query(trait = true)]
    fn get_claim(&self, subaccount: Option<Subaccount>) -> Result<Tokens128, TxError> {
        self.state().borrow().get_claim(subaccount)
    }

    #[query(trait = true)]
    fn history_size(&self) -> u64 {
        self.state().borrow().ledger.len()
    }

    fn update_stats(&self, _caller: CheckedPrincipal<Owner>, update: CanisterUpdate) {
        use CanisterUpdate::*;
        match update {
            Name(name) => self.state().borrow_mut().stats.name = name,
            Symbol(symbol) => self.state().borrow_mut().stats.symbol = symbol,
            Logo(logo) => self.state().borrow_mut().stats.logo = logo,
            Fee(fee) => self.state().borrow_mut().stats.fee = fee,
            FeeTo(fee_to) => self.state().borrow_mut().stats.fee_to = fee_to,
            Owner(owner) => self.state().borrow_mut().stats.owner = owner,
            MinCycles(min_cycles) => self.state().borrow_mut().stats.min_cycles = min_cycles,
        }
    }

    #[update(trait = true)]
    fn set_name(&self, name: String) -> Result<(), TxError> {
        let caller = CheckedPrincipal::owner(&self.state().borrow_mut().stats)?;
        self.update_stats(caller, CanisterUpdate::Name(name));
        Ok(())
    }

    #[update(trait = true)]
    fn set_symbol(&self, symbol: String) -> Result<(), TxError> {
        let caller = CheckedPrincipal::owner(&self.state().borrow_mut().stats)?;
        self.update_stats(caller, CanisterUpdate::Symbol(symbol));
        Ok(())
    }

    #[update(trait = true)]
    fn set_logo(&self, logo: String) -> Result<(), TxError> {
        let caller = CheckedPrincipal::owner(&self.state().borrow_mut().stats)?;
        self.update_stats(caller, CanisterUpdate::Logo(logo));
        Ok(())
    }

    #[update(trait = true)]
    fn set_fee(&self, fee: Tokens128) -> Result<(), TxError> {
        let caller = CheckedPrincipal::owner(&self.state().borrow_mut().stats)?;
        self.update_stats(caller, CanisterUpdate::Fee(fee));
        Ok(())
    }

    #[update(trait = true)]
    fn set_feeTo(&self, fee_to: Principal) -> Result<(), TxError> {
        let caller = CheckedPrincipal::owner(&self.state().borrow_mut().stats)?;
        self.update_stats(caller, CanisterUpdate::FeeTo(fee_to));
        Ok(())
    }

    #[update(trait = true)]
    fn set_owner(&self, owner: Principal) -> Result<(), TxError> {
        let caller = CheckedPrincipal::owner(&self.state().borrow_mut().stats)?;
        self.update_stats(caller, CanisterUpdate::Owner(owner));
        Ok(())
    }

    /********************** TRANSFERS ***********************/
    #[cfg_attr(feature = "transfer", update(trait = true))]
    fn icrc1_transfer(&self, transfer: TransferArgs) -> TxReceipt {
        let recipient = Account::new(transfer.to.owner, transfer.to.subaccount);

        let account = CheckedAccount::with_recipient(recipient, transfer.from_subaccount)?;

        icrc1_transfer(self, account, transfer)
    }

    /// Transfers `value` amount to the `to` principal, applying American style fee. This means, that
    /// the recipient will receive `value - fee`, and the sender account will be reduced exactly by `value`.
    ///
    /// Note, that the `value` cannot be less than the `fee` amount. If the value given is too small,
    /// transaction will fail with `TxError::AmountTooSmall` error.
    #[cfg_attr(feature = "transfer", update(trait = true))]
    fn icrc1_transferIncludeFee(
        &self,
        from_subaccount: Option<Subaccount>,
        to: Principal,
        to_subaccount: Option<Subaccount>,
        amount: Tokens128,
        memo: Option<u64>,
        created_at_time: Option<Timestamp>,
    ) -> TxReceipt {
        let recipient = Account::new(to, to_subaccount);

        let account = CheckedAccount::with_recipient(recipient, from_subaccount)?;

        icrc1_transfer_include_fee(
            self,
            account.inner(),
            account.recipient(),
            amount,
            memo,
            created_at_time,
        )
    }

    /// Takes a list of transfers, each of which is a pair of `to` and `value` fields, it returns a `TxReceipt` which contains
    /// a vec of transaction index or an error message. The list of transfers is processed in the order they are given. if the `fee`
    /// is set, the `fee` amount is applied to each transfer.
    /// The balance of the caller is reduced by sum of `value + fee` amount for each transfer. If the total sum of `value + fee` for all transfers,
    /// is less than the `balance` of the caller, the transaction will fail with `TxError::InsufficientBalance` error.
    #[cfg_attr(feature = "transfer", update(trait = true))]
    fn batch_transfer(
        &self,
        from_subaccount: Option<Subaccount>,
        transfers: Vec<BatchTransferArgs>,
    ) -> Result<Vec<TxId>, TxError> {
        for x in &transfers {
            let recipient = Account::new(x.receiver.owner, x.receiver.subaccount);
            CheckedAccount::with_recipient(recipient, from_subaccount)?;
        }
        batch_transfer(self, from_subaccount, transfers)
    }

    #[cfg_attr(feature = "mint_burn", update(trait = true))]
    fn icrc1_mint(
        &self,
        to: Principal,
        to_subaccount: Option<Subaccount>,
        amount: Tokens128,
    ) -> TxReceipt {
        if self.is_test_token() {
            let test_user = CheckedPrincipal::test_user(&self.state().borrow().stats)?;
            mint_test_token(
                &mut *self.state().borrow_mut(),
                test_user,
                to,
                to_subaccount,
                amount,
            )
        } else {
            let owner = CheckedPrincipal::owner(&self.state().borrow().stats)?;
            mint_as_owner(
                &mut *self.state().borrow_mut(),
                owner,
                to,
                to_subaccount,
                amount,
            )
        }
    }

    /// Burn `amount` of tokens from `from` principal.
    /// If `from` is None, then caller's tokens will be burned.
    /// If `from` is Some(_) but method called not by owner, `TxError::Unauthorized` will be returned.
    /// If owner calls this method and `from` is Some(who), then who's tokens will be burned.
    #[cfg_attr(feature = "mint_burn", update(trait = true))]
    fn icrc1_burn(
        &self,
        from: Option<Principal>,
        from_subaccount: Option<Subaccount>,
        amount: Tokens128,
    ) -> TxReceipt {
        match from {
            None => burn_own_tokens(&mut *self.state().borrow_mut(), from_subaccount, amount),
            Some(from) if from == ic_canister::ic_kit::ic::caller() => {
                burn_own_tokens(&mut *self.state().borrow_mut(), from_subaccount, amount)
            }
            Some(from) => {
                let caller = CheckedPrincipal::owner(&self.state().borrow().stats)?;
                burn_as_owner(
                    &mut *self.state().borrow_mut(),
                    caller,
                    from,
                    from_subaccount,
                    amount,
                )
            }
        }
    }

    /// This function mints to `AccountIdentifier`, this is different from `Account`, this adds support for minting to `AccountIdentifier`
    ///
    #[cfg_attr(feature = "mint_burn", update(trait = true))]
    fn mint_to_account_id(&self, to: AccountIdentifier, amount: Tokens128) -> Result<(), TxError> {
        let _ = CheckedPrincipal::owner(&self.state().borrow().stats)?;
        mint_to_accountid(&mut *self.state().borrow_mut(), to, amount)
    }

    /// When we mint to `AccountIdentifier`, Only the user who has been minted can claim the amount that has been minted to `AccountIdentifier`, if another user claims the `claim`, it fails with Error `ClaimNotAllowed`.
    #[update(trait = true)]
    fn claim(&self, account: AccountIdentifier, subaccount: Option<Subaccount>) -> TxReceipt {
        claim(&mut *self.state().borrow_mut(), account, subaccount)
    }

    /********************** Transactions ***********************/
    #[query(trait = true)]
    fn get_transaction(&self, id: TxId) -> TxRecord {
        self.state().borrow().ledger.get(id).unwrap_or_else(|| {
            ic_canister::ic_kit::ic::trap(&format!("Transaction {} does not exist", id))
        })
    }

    /// Returns a list of transactions in paginated form. The `who` is optional, if given, only transactions of the `who` are
    /// returned. `count` is the number of transactions to return, `transaction_id` is the transaction index which is used as
    /// the offset of the first transaction to return, any
    ///
    /// It returns `PaginatedResult` a struct, which contains `result` which is a list of transactions `Vec<TxRecord>` that meet the requirements of the query,
    /// and `next_id` which is the index of the next transaction to return.
    #[query(trait = true)]
    fn get_transactions(
        &self,
        who: Option<Principal>,
        count: usize,
        transaction_id: Option<TxId>,
    ) -> PaginatedResult {
        self.state().borrow().ledger.get_transactions(
            who,
            count.min(MAX_TRANSACTION_QUERY_LEN),
            transaction_id,
        )
    }

    /// Returns the total number of transactions related to the user `who`.
    #[query(trait = true)]
    fn get_user_transaction_count(&self, who: Principal) -> usize {
        self.state().borrow().ledger.get_len_user_history(who)
    }

    // Important: This function *must* be defined to be the
    // last one in the trait because it depends on the order
    // of expansion of update/query(trait = true) methods.
    fn get_idl() -> ic_canister::Idl {
        ic_canister::generate_idl!()
    }
}

generate_exports!(TokenCanisterAPI, TokenCanisterExports);

impl Auction for TokenCanisterExports {
    fn auction_state(&self) -> Rc<RefCell<AuctionState>> {
        AuctionState::get()
    }

    fn disburse_rewards(&self) -> Result<ic_auction::state::AuctionInfo, AuctionError> {
        is20_auction::disburse_rewards(self)
    }
}<|MERGE_RESOLUTION|>--- conflicted
+++ resolved
@@ -31,11 +31,7 @@
 use crate::types::TransferArgs;
 use crate::types::Value;
 use crate::types::{
-<<<<<<< HEAD
     PaginatedResult, StatsData, Timestamp, TokenInfo, TxError, TxId, TxReceipt, TxRecord,
-=======
-    AuctionInfo, PaginatedResult, StatsData, Timestamp, TokenInfo, TxId, TxReceipt, TxRecord,
->>>>>>> 97c0922f
 };
 
 use self::is20_transactions::batch_transfer;
