--- conflicted
+++ resolved
@@ -396,17 +396,11 @@
     use canister_sdk::ic_kit::MockContext;
     #[cfg(feature = "claim")]
     use canister_sdk::ledger::{AccountIdentifier, Subaccount as SubaccountIdentifier};
-<<<<<<< HEAD
 
     use crate::mock::TokenCanisterMock;
     use crate::{account::DEFAULT_SUBACCOUNT, state::config::Metadata};
-=======
->>>>>>> 98f7c057
 
     use super::*;
-    use crate::account::DEFAULT_SUBACCOUNT;
-    use crate::mock::TokenCanisterMock;
-    use crate::state::config::Metadata;
 
     // Method for generating random Subaccount.
     #[cfg(feature = "claim")]
