use ic_cdk::export::Principal;
use ic_cdk::print;
use ic_helpers::tokens::Tokens128;

use crate::canister::is20_auction::auction_principal;
use crate::principal::{CheckedPrincipal, Owner, TestNet, WithRecipient};
use crate::state::{Balances, CanisterState};
use crate::types::{Account, Subaccount, TxError, TxReceipt};

use super::TokenCanisterAPI;

pub fn transfer(
    canister: &impl TokenCanisterAPI,
    caller: CheckedPrincipal<WithRecipient>,
    from_subaccount: Option<Subaccount>,
    to_subaccount: Option<Subaccount>,
    amount: Tokens128,
    fee_limit: Option<Tokens128>,
) -> TxReceipt {
    let from = Account::new(caller.inner(), from_subaccount);
    let to = Account::new(caller.recipient(), to_subaccount);
    let state = canister.state();
    let mut state = state.borrow_mut();
    let CanisterState {
        ref mut balances,
        ref bidding_state,
        ref stats,
        ..
    } = &mut *state;

    let (fee, fee_to) = stats.fee_info();
    let fee_ratio = bidding_state.fee_ratio;

    if let Some(fee_limit) = fee_limit {
        if fee > fee_limit {
            return Err(TxError::FeeExceededLimit);
        }
    }

    if balances.balance_of(&caller.inner(), from_subaccount)
        < (amount + fee).ok_or(TxError::AmountOverflow)?
    {
        return Err(TxError::InsufficientBalance);
    }

    charge_fee(
        balances,
        Account::new(caller.inner(), from_subaccount),
        fee_to,
        fee,
        fee_ratio,
    )
    .expect("never fails due to checks above");

    transfer_balance(balances, from, to, amount).expect("never fails due to checks above");

    let id = state.ledger.transfer(from, to, amount, fee);
    Ok(id)
}

<<<<<<< HEAD
fn mint(state: &mut CanisterState, caller: Principal, to: Account, amount: Tokens128) -> TxReceipt {
=======
pub fn mint(
    state: &mut CanisterState,
    caller: Principal,
    to: Principal,
    amount: Tokens128,
) -> TxReceipt {
>>>>>>> 8df66bcc
    state.stats.total_supply =
        (state.stats.total_supply + amount).ok_or(TxError::AmountOverflow)?;

    let balance = state
        .balances
        .0
        .entry(to.account)
        .or_default()
        .entry(to.subaccount.unwrap_or_default())
        .or_default();
    let new_balance = (*balance + amount)
        .expect("balance cannot be larger than total_supply which is already checked");
    *balance = new_balance;

    let id = state.ledger.mint(caller.into(), to, amount);

    Ok(id)
}

pub fn mint_test_token(
    state: &mut CanisterState,
    caller: CheckedPrincipal<TestNet>,
    to: Principal,
    to_subaccount: Option<Subaccount>,
    amount: Tokens128,
) -> TxReceipt {
    mint(
        state,
        caller.inner(),
        Account::new(to, to_subaccount),
        amount,
    )
}

pub fn mint_as_owner(
    state: &mut CanisterState,
    caller: CheckedPrincipal<Owner>,
    to: Principal,
    to_subaccount: Option<Subaccount>,
    amount: Tokens128,
) -> TxReceipt {
    mint(
        state,
        caller.inner(),
        Account::new(to, to_subaccount),
        amount,
    )
}

pub fn burn(
    state: &mut CanisterState,
    caller: Principal,
    from: Account,
    amount: Tokens128,
) -> TxReceipt {
    // match state.balances.0.get_mut(&A(from, None)) {
    //     Some(balance) => {
    //         *balance = (*balance - amount).ok_or(TxError::InsufficientBalance)?;
    //         if *balance == Tokens128::ZERO {
    //             state.balances.0.remove(&AccountIdentifier::from(from));
    //         }
    //     }
    //     None => {
    //         if !amount.is_zero() {
    //             return Err(TxError::InsufficientBalance);
    //         }
    //     }
    // }
    let balance = state.balances.balance_of(&from.account, from.subaccount);
    println!("BALANCE {}", balance);
    match balance {
        Tokens128::ZERO => {
            if !amount.is_zero() {
                return Err(TxError::InsufficientBalance);
            }
        }
        _ => {
            let new_balance = (balance - amount).ok_or(TxError::InsufficientBalance)?;
            if new_balance == Tokens128::ZERO {
                state.balances.remove(from)
            } else {
                state.balances.set_balance(from, new_balance)
            }
        }
    }
    state.stats.total_supply =
        (state.stats.total_supply - amount).expect("total supply cannot be less then user balance");

    let id = state.ledger.burn(caller.into(), from, amount);
    Ok(id)
}

pub fn burn_own_tokens(
    state: &mut CanisterState,
    from_subaccount: Option<Subaccount>,
    amount: Tokens128,
) -> TxReceipt {
    let caller = ic_canister::ic_kit::ic::caller();
    burn(state, caller, Account::new(caller, from_subaccount), amount)
}

pub fn burn_as_owner(
    state: &mut CanisterState,
    caller: CheckedPrincipal<Owner>,
    from: Principal,
    from_subaccount: Option<Subaccount>,
    amount: Tokens128,
) -> TxReceipt {
    burn(
        state,
        caller.inner(),
        Account::new(from, from_subaccount),
        amount,
    )
}

pub fn transfer_balance(
    balances: &mut Balances,
    from: Account,
    to: Account,
    amount: Tokens128,
) -> Result<(), TxError> {
    if amount == Tokens128::ZERO {
        return Ok(());
    }

    {
        let from_balance = balances
            .0
            .get_mut(&from.account)
            .ok_or(TxError::InsufficientBalance)?
            .get_mut(&from.subaccount.unwrap_or_default())
            .ok_or(TxError::InsufficientBalance)?;

        *from_balance = (*from_balance - amount).ok_or(TxError::InsufficientBalance)?;
    }

    {
        let to_balance = balances
            .0
            .entry(to.account)
            .or_default()
            .entry(to.subaccount.unwrap_or_default())
            .or_default();
        *to_balance = (*to_balance + amount).expect(
            "never overflows since `from_balance + to_balance` is limited by `total_supply` amount",
        );
    }

    if balances.balance_of(&from.account, from.subaccount) == Tokens128::ZERO {
        balances.0.remove(&from.account);
    }

    Ok(())
}

pub(crate) fn charge_fee(
    balances: &mut Balances,
    user: Account,
    fee_to: Principal,
    fee: Tokens128,
    fee_ratio: f64,
) -> Result<(), TxError> {
    // todo: check if this is enforced
    debug_assert!((0.0..=1.0).contains(&fee_ratio));

    if fee == Tokens128::from(0) {
        return Ok(());
    }

    // todo: test and figure out overflows
    const INT_CONVERSION_K: u128 = 1_000_000_000_000;
    let auction_fee_amount = (fee * Tokens128::from((fee_ratio * INT_CONVERSION_K as f64) as u128)
        / INT_CONVERSION_K)
        .expect("never division by 0");
    let auction_fee_amount = auction_fee_amount
        .to_tokens128()
        .expect("fee is always greater");
    let owner_fee_amount = (fee - auction_fee_amount).expect("fee is always greater");
    transfer_balance(balances, user, fee_to.into(), owner_fee_amount)?;
    transfer_balance(
        balances,
        user,
        auction_principal().into(),
        auction_fee_amount,
    )?;

    Ok(())
}

#[cfg(test)]
mod tests {
    use ic_canister::ic_kit::mock_principals::{alice, bob, john, xtc};
    use ic_canister::ic_kit::MockContext;
    use ic_canister::Canister;
    use rand::prelude::*;

    use crate::mock::*;
    use crate::types::{Metadata, Operation, TransactionStatus};

    use super::*;

    // Method for generating random Subaccount.
    fn gen_subaccount() -> Subaccount {
        let mut subaccount = Subaccount([0u8; 32]);
        thread_rng().fill(&mut subaccount.0);
        subaccount
    }

    fn test_context() -> (&'static MockContext, TokenCanisterMock) {
        let context = MockContext::new().with_caller(alice()).inject();

        let canister = TokenCanisterMock::init_instance();
        canister.init(Metadata {
            logo: "".to_string(),
            name: "".to_string(),
            symbol: "".to_string(),
            decimals: 8,
            totalSupply: Tokens128::from(1000),
            owner: alice(),
            fee: Tokens128::from(0),
            feeTo: alice(),
            isTestToken: None,
        });

        // This is to make tests that don't rely on auction state
        // pass, because since we are running auction state on each
        // endpoint call, it affects `BiddingInfo.fee_ratio` that is
        // used for charging fees in `approve` endpoint.
        canister.state.borrow_mut().stats.min_cycles = 0;

        (context, canister)
    }

    fn test_canister() -> TokenCanisterMock {
        let (_, canister) = test_context();
        canister
    }

    #[test]
    fn transfer_without_fee() {
        let canister = test_canister();
        let alice_sub = gen_subaccount();

        assert_eq!(Tokens128::from(1000), canister.balanceOf(alice(), None));

        assert!(canister
            .transfer(None, bob(), None, Tokens128::from(100), None)
            .is_ok());
        assert_eq!(canister.balanceOf(bob(), None), Tokens128::from(100));
        assert_eq!(canister.balanceOf(alice(), None), Tokens128::from(900));
    }

    #[test]
    fn transfer_with_fee() {
        let canister = test_canister();
        canister.state().borrow_mut().stats.fee = Tokens128::from(100);
        canister.state().borrow_mut().stats.fee_to = john();

        assert!(canister
            .transfer(None, bob(), None, Tokens128::from(200), None)
            .is_ok());
        assert_eq!(canister.balanceOf(bob(), None), Tokens128::from(200));
        assert_eq!(canister.balanceOf(alice(), None), Tokens128::from(700));
        assert_eq!(canister.balanceOf(john(), None), Tokens128::from(100));
    }

    #[test]
    fn transfer_fee_exceeded() {
        let canister = test_canister();
        canister.state().borrow_mut().stats.fee = Tokens128::from(100);
        canister.state().borrow_mut().stats.fee_to = john();

        assert!(canister
            .transfer(
                None,
                bob(),
                None,
                Tokens128::from(200),
                Some(Tokens128::from(100)),
            )
            .is_ok());
        assert_eq!(
            canister.transfer(
                None,
                bob(),
                None,
                Tokens128::from(200),
                Some(Tokens128::from(50)),
            ),
            Err(TxError::FeeExceededLimit)
        );
    }

    #[test]
    fn fees_with_auction_enabled() {
        let canister = test_canister();
        canister.state().borrow_mut().stats.fee = Tokens128::from(50);
        canister.state().borrow_mut().stats.fee_to = john();
        canister.state().borrow_mut().stats.min_cycles = crate::types::DEFAULT_MIN_CYCLES;
        canister.state().borrow_mut().bidding_state.fee_ratio = 0.5;

        canister
            .transfer(None, bob(), None, Tokens128::from(100), None)
            .unwrap();
        assert_eq!(canister.balanceOf(bob(), None), Tokens128::from(100));
        assert_eq!(canister.balanceOf(alice(), None), Tokens128::from(850));
        assert_eq!(canister.balanceOf(john(), None), Tokens128::from(25));
        assert_eq!(
            canister.balanceOf(auction_principal(), None),
            Tokens128::from(25)
        );
    }

    #[test]
    fn transfer_insufficient_balance() {
        let canister = test_canister();
        assert_eq!(
            canister.transfer(None, bob(), None, Tokens128::from(1001), None),
            Err(TxError::InsufficientBalance)
        );
        assert_eq!(canister.balanceOf(alice(), None), Tokens128::from(1000));
        assert_eq!(canister.balanceOf(bob(), None), Tokens128::from(0));
    }

    #[test]
    fn transfer_with_fee_insufficient_balance() {
        let canister = test_canister();
        canister.state().borrow_mut().stats.fee = Tokens128::from(100);
        canister.state().borrow_mut().stats.fee_to = john();

        assert_eq!(
            canister.transfer(None, bob(), None, Tokens128::from(950), None),
            Err(TxError::InsufficientBalance)
        );
        assert_eq!(canister.balanceOf(alice(), None), Tokens128::from(1000));
        assert_eq!(canister.balanceOf(bob(), None), Tokens128::from(0));
    }

    #[test]
    fn transfer_wrong_caller() {
        let bob_sub = gen_subaccount();

        let canister = test_canister();
        MockContext::new().with_caller(bob()).inject();
        assert_eq!(
            canister.transfer(None, bob(), None, Tokens128::from(100), None),
            Err(TxError::SelfTransfer)
        );
        assert_eq!(canister.balanceOf(alice(), None), Tokens128::from(1000));
        assert_eq!(canister.balanceOf(bob(), None), Tokens128::from(0));

        assert_eq!(canister.balanceOf(alice(), None), Tokens128::from(1000));
    }

    #[test]
    fn transfer_saved_into_history() {
        let (ctx, canister) = test_context();
        canister.state().borrow_mut().stats.fee = Tokens128::from(10);

        canister
            .transfer(None, bob(), None, Tokens128::from(1001), None)
            .unwrap_err();
        assert_eq!(canister.historySize(), 1);

        const COUNT: u64 = 5;
        let mut ts = ic_canister::ic_kit::ic::time();
        for i in 0..COUNT {
            ctx.add_time(10);
            let id = canister
                .transfer(None, bob(), None, Tokens128::from(100 + i as u128), None)
                .unwrap();
            assert_eq!(canister.historySize(), 2 + i);
            let tx = canister.getTransaction(id);
            assert_eq!(tx.amount, Tokens128::from(100 + i as u128));
            assert_eq!(tx.fee, Tokens128::from(10));
            assert_eq!(tx.operation, Operation::Transfer);
            assert_eq!(tx.status, TransactionStatus::Succeeded);
            assert_eq!(tx.index, i + 1);
            assert_eq!(tx.from, alice().into());
            assert_eq!(tx.to, bob().into());
            assert!(ts < tx.timestamp);
            ts = tx.timestamp;
        }
    }

    #[test]
    fn mint_test_token() {
        let alice_sub = gen_subaccount();

        let canister = test_canister();
        MockContext::new().with_caller(bob()).inject();
        assert_eq!(
            canister.mint(alice(), None, Tokens128::from(100)),
            Err(TxError::Unauthorized)
        );

        canister.state().borrow_mut().stats.is_test_token = true;

        assert!(canister.mint(alice(), None, Tokens128::from(2000)).is_ok());
        assert!(canister.mint(bob(), None, Tokens128::from(5000)).is_ok());

        assert_eq!(canister.balanceOf(alice(), None), Tokens128::from(3000));
        assert_eq!(canister.balanceOf(bob(), None), Tokens128::from(5000));
    }

    #[test]
    fn mint_by_owner() {
        let canister = test_canister();
        let alice_sub = gen_subaccount();
        assert!(canister.mint(alice(), None, Tokens128::from(2000)).is_ok());
        assert!(canister.mint(bob(), None, Tokens128::from(5000)).is_ok());
        assert_eq!(canister.balanceOf(alice(), None), Tokens128::from(3000));
        assert_eq!(canister.balanceOf(bob(), None), Tokens128::from(5000));
        assert_eq!(canister.getMetadata().totalSupply, Tokens128::from(8000));
    }

    #[test]
    fn mint_saved_into_history() {
        let (ctx, canister) = test_context();
        canister.state().borrow_mut().stats.fee = Tokens128::from(10);

        assert_eq!(canister.historySize(), 1);

        const COUNT: u64 = 5;
        let mut ts = ic_canister::ic_kit::ic::time();
        for i in 0..COUNT {
            ctx.add_time(10);
            let id = canister
                .mint(bob(), None, Tokens128::from(100 + i as u128))
                .unwrap();
            assert_eq!(canister.historySize(), 2 + i);
            let tx = canister.getTransaction(id);
            assert_eq!(tx.amount, Tokens128::from(100 + i as u128));
            assert_eq!(tx.fee, Tokens128::from(0));
            assert_eq!(tx.operation, Operation::Mint);
            assert_eq!(tx.status, TransactionStatus::Succeeded);
            assert_eq!(tx.index, i + 1);
            assert_eq!(tx.from, alice().into());
            assert_eq!(tx.to, bob().into());

            assert!(ts < tx.timestamp);
            ts = tx.timestamp;
        }
    }

    #[test]
    fn burn_by_owner() {
        let canister = test_canister();
        assert!(canister.burn(None, None, Tokens128::from(100)).is_ok());
        assert_eq!(canister.balanceOf(alice(), None), Tokens128::from(900));
        assert_eq!(canister.getMetadata().totalSupply, Tokens128::from(900));
    }

    #[test]
    fn burn_too_much() {
        let canister = test_canister();
        assert_eq!(
            canister.burn(None, None, Tokens128::from(1001)),
            Err(TxError::InsufficientBalance)
        );
        assert_eq!(canister.balanceOf(alice(), None), Tokens128::from(1000));
        assert_eq!(canister.getMetadata().totalSupply, Tokens128::from(1000));
    }

    #[test]
    fn burn_by_wrong_user() {
        let canister = test_canister();
        let context = MockContext::new().with_caller(bob()).inject();
        context.update_caller(bob());
        assert_eq!(
            canister.burn(None, None, Tokens128::from(100)),
            Err(TxError::InsufficientBalance)
        );
        assert_eq!(canister.balanceOf(alice(), None), Tokens128::from(1000));
        assert_eq!(canister.getMetadata().totalSupply, Tokens128::from(1000));
    }

    #[test]
    fn burn_from() {
        let canister = test_canister();
        let bob_balance = Tokens128::from(1000);
        canister.mint(bob(), None, bob_balance).unwrap();
        assert_eq!(canister.balanceOf(bob(), None), bob_balance);
        canister
            .burn(Some(bob()), None, Tokens128::from(100))
            .unwrap();
        assert_eq!(canister.balanceOf(bob(), None), Tokens128::from(900));
        assert_eq!(canister.getMetadata().totalSupply, Tokens128::from(1900));
    }

    #[test]
    fn burn_from_unauthorized() {
        let canister = test_canister();
        let context = MockContext::new().with_caller(bob()).inject();
        context.update_caller(bob());
        assert_eq!(
            canister.burn(Some(alice()), None, Tokens128::from(100)),
            Err(TxError::Unauthorized)
        );

        assert_eq!(canister.balanceOf(alice(), None), Tokens128::from(1000));
        assert_eq!(canister.getMetadata().totalSupply, Tokens128::from(1000));
    }

    #[test]
    fn burn_saved_into_history() {
        let (ctx, canister) = test_context();
        canister.state().borrow_mut().stats.fee = Tokens128::from(10);

        canister
            .burn(None, None, Tokens128::from(1001))
            .unwrap_err();
        assert_eq!(canister.historySize(), 1);

        const COUNT: u64 = 5;
        let mut ts = ic_canister::ic_kit::ic::time();
        for i in 0..COUNT {
            ctx.add_time(10);
            let id = canister
                .burn(None, None, Tokens128::from(100 + i as u128))
                .unwrap();
            assert_eq!(canister.historySize(), 2 + i);
            let tx = canister.getTransaction(id);
            assert_eq!(tx.amount, Tokens128::from(100 + i as u128));
            assert_eq!(tx.fee, Tokens128::from(0));
            assert_eq!(tx.operation, Operation::Burn);
            assert_eq!(tx.status, TransactionStatus::Succeeded);
            assert_eq!(tx.index, i + 1);
            assert_eq!(tx.to, alice().into());
            assert_eq!(tx.from, alice().into());
            assert!(ts < tx.timestamp);
            ts = tx.timestamp;
        }
    }

    #[test]
    fn get_transactions_test() {
        let canister = test_canister();

        for _ in 1..=5 {
            canister
                .transfer(None, bob(), None, Tokens128::from(10), None)
                .unwrap();
        }

        canister
            .transfer(None, bob(), None, Tokens128::from(10), None)
            .unwrap();
        canister
            .transfer(None, xtc(), None, Tokens128::from(10), None)
            .unwrap();
        canister
            .transfer(None, john(), None, Tokens128::from(10), None)
            .unwrap();

        assert_eq!(canister.getTransactions(None, 10, None).result.len(), 9);
        assert_eq!(canister.getTransactions(None, 10, Some(3)).result.len(), 4);
        assert_eq!(
            canister
                .getTransactions(Some(bob().into()), 10, None)
                .result
                .len(),
            6
        );
        assert_eq!(
            canister
                .getTransactions(Some(xtc().into()), 5, None)
                .result
                .len(),
            1
        );
        assert_eq!(
            canister
                .getTransactions(Some(alice().into()), 10, Some(5))
                .result
                .len(),
            6
        );
        assert_eq!(canister.getTransactions(None, 5, None).next, Some(3));
        assert_eq!(
            canister
                .getTransactions(Some(alice().into()), 3, Some(5))
                .next,
            Some(2)
        );
        assert_eq!(
            canister
                .getTransactions(Some(bob().into()), 3, Some(2))
                .next,
            None
        );

        for _ in 1..=10 {
            canister
                .transfer(None, bob(), None, Tokens128::from(10), None)
                .unwrap();
        }

        let txn = canister.getTransactions(None, 5, None);
        assert_eq!(txn.result[0].index, 18);
        assert_eq!(txn.result[1].index, 17);
        assert_eq!(txn.result[2].index, 16);
        assert_eq!(txn.result[3].index, 15);
        assert_eq!(txn.result[4].index, 14);
        let txn2 = canister.getTransactions(None, 5, txn.next);
        assert_eq!(txn2.result[0].index, 13);
        assert_eq!(txn2.result[1].index, 12);
        assert_eq!(txn2.result[2].index, 11);
        assert_eq!(txn2.result[3].index, 10);
        assert_eq!(txn2.result[4].index, 9);
        assert_eq!(canister.getTransactions(None, 5, txn.next).next, Some(8));
    }

    #[test]
    #[should_panic]
    fn get_transaction_not_existing() {
        let canister = test_canister();
        canister.getTransaction(2);
    }

    #[test]
    fn get_transaction_count() {
        let canister = test_canister();
        const COUNT: usize = 10;
        for _ in 1..COUNT {
            canister
                .transfer(None, bob(), None, Tokens128::from(10), None)
                .unwrap();
        }
        assert_eq!(canister.getUserTransactionCount(alice(), None), COUNT);
    }
}

// #[cfg(test)]
// mod proptests {
//     use ic_canister::ic_kit::MockContext;
//     use ic_canister::Canister;
//     use proptest::collection::vec;
//     use proptest::prelude::*;
//     use proptest::sample::Index;

//     use crate::mock::*;
//     use crate::types::Metadata;

//     use super::*;

//     #[derive(Debug, Clone, PartialEq, Eq)]
//     enum Action {
//         Mint {
//             minter: Principal,
//             recipient: Principal,
//             amount: Tokens128,
//         },
//         Burn(Tokens128, Principal),
//         TransferWithFee {
//             from: Principal,
//             to: Principal,
//             amount: Tokens128,
//         },
//         TransferWithoutFee {
//             from: Principal,
//             to: Principal,
//             amount: Tokens128,
//             fee_limit: Option<Tokens128>,
//         },
//     }

//     prop_compose! {
//         fn select_principal(p: Vec<Principal>) (index in any::<Index>()) -> Principal {
//             let i = index.index(p.len());
//             p[i]
//         }

//     }

//     fn make_action(principals: Vec<Principal>) -> impl Strategy<Value = Action> {
//         prop_oneof![
//             // Mint
//             (
//                 make_tokens128(),
//                 select_principal(principals.clone()),
//                 select_principal(principals.clone()),
//             )
//                 .prop_map(|(amount, minter, recipient)| Action::Mint {
//                     minter,
//                     recipient,
//                     amount
//                 }),
//             // Burn
//             (make_tokens128(), select_principal(principals.clone()))
//                 .prop_map(|(amount, principal)| Action::Burn(amount, principal)),
//             // With fee
//             (
//                 select_principal(principals.clone()),
//                 select_principal(principals.clone()),
//                 make_tokens128()
//             )
//                 .prop_map(|(from, to, amount)| Action::TransferWithFee {
//                     from,
//                     to,
//                     amount
//                 }),
//             // Without fee
//             (
//                 select_principal(principals.clone()),
//                 select_principal(principals),
//                 make_tokens128(),
//                 make_option(),
//             )
//                 .prop_map(|(from, to, amount, fee_limit)| {
//                     Action::TransferWithoutFee {
//                         from,
//                         to,
//                         amount,
//                         fee_limit,
//                     }
//                 }),
//             // Transfer from
//         ]
//     }

//     fn make_option() -> impl Strategy<Value = Option<Tokens128>> {
//         prop_oneof![Just(None), (make_tokens128()).prop_map(Some)]
//     }

//     fn make_principal() -> BoxedStrategy<Principal> {
//         (any::<[u8; 29]>().prop_map(|mut bytes| {
//             // Make sure the last byte is more than four as the last byte carries special
//             // meaning
//             bytes[28] = bytes[28].saturating_add(5);
//             bytes
//         }))
//         .prop_map(|bytes| Principal::from_slice(&bytes))
//         .boxed()
//     }

//     prop_compose! {
//         fn make_tokens128() (num in "[0-9]{1,10}") -> Tokens128 {
//             Tokens128::from(u128::from_str_radix(&num, 10).unwrap())
//         }
//     }
//     prop_compose! {
//         fn make_canister() (
//             logo in any::<String>(),
//             name in any::<String>(),
//             symbol in any::<String>(),
//             decimals in any::<u8>(),
//             total_supply in make_tokens128(),
//             fee in make_tokens128(),
//             principals in vec(make_principal(), 1..7),
//             owner_idx in any::<Index>(),
//             fee_to_idx in any::<Index>(),
//         )-> (TokenCanisterMock, Vec<Principal>) {
//             // pick two random principals (they could very well be the same principal twice)
//             let owner = principals[owner_idx.index(principals.len())];
//             let fee_to = principals[fee_to_idx.index(principals.len())];
//             MockContext::new().with_caller(owner).inject();
//             let meta = Metadata {
//                 logo,
//                 name,
//                 symbol,
//                 decimals,
//                 totalSupply: total_supply,
//                 owner,
//                 fee,
//                 feeTo: fee_to,
//                 isTestToken: None,
//             };
//             let canister = TokenCanisterMock::init_instance();
//             canister.init(meta);
//             // This is to make tests that don't rely on auction state
//             // pass, because since we are running auction state on each
//             // endpoint call, it affects `BiddingInfo.fee_ratio` that is
//             // used for charging fees in `approve` endpoint.
//             canister.state.borrow_mut().stats.min_cycles = 0;
//             (canister, principals)
//         }
//     }
//     fn canister_and_actions() -> impl Strategy<Value = (TokenCanisterMock, Vec<Action>)> {
//         make_canister().prop_flat_map(|(canister, principals)| {
//             let actions = vec(make_action(principals), 1..7);
//             (Just(canister), actions)
//         })
//     }
//     proptest! {
//         #[test]
//         fn generic_proptest((canister, actions) in canister_and_actions()) {
//             let mut total_minted = Tokens128::ZERO;
//             let mut total_burned = Tokens128::ZERO;
//             let starting_supply = canister.totalSupply();
//             for action in actions {
//                 use Action::*;
//                 match action {
//                     Mint { minter, recipient, amount } => {
//                         MockContext::new().with_caller(minter).inject();
//                         let original = canister.totalSupply();
//                         let res = canister.mint(recipient, None,amount);
//                         let expected = if minter == canister.owner() {
//                             total_minted = (total_minted + amount).unwrap();
//                             assert!(matches!(res, Ok(_)));
//                             (original + amount).unwrap()
//                         } else {
//                             assert_eq!(res, Err(TxError::Unauthorized));
//                             original
//                         };
//                         assert_eq!(expected, canister.totalSupply());
//                     },
//                     Burn(amount, burner) => {
//                         MockContext::new().with_caller(burner).inject();
//                         let original = canister.totalSupply();
//                         let balance = canister.balanceOf(burner,None);
//                         let res = canister.burn(Some(burner), None, amount);
//                         if balance < amount {
//                             prop_assert_eq!(res, Err(TxError::InsufficientBalance));
//                             prop_assert_eq!(original, canister.totalSupply());
//                         } else {
//                             prop_assert!(matches!(res, Ok(_)), "Burn error: {:?}. Balance: {}, amount: {}", res, balance, amount);
//                             prop_assert_eq!((original - amount).unwrap(), canister.totalSupply());
//                             total_burned = (total_burned + amount).unwrap();
//                         }
//                     },

//                     TransferWithoutFee{from,to,amount,fee_limit} => {
//                         MockContext::new().with_caller(from).inject();
//                         let from_balance = canister.balanceOf(from, None);
//                         let to_balance = canister.balanceOf(to, None);
//                         let (fee , fee_to) = canister.state().borrow().stats.fee_info();
//                         let amount_with_fee = (amount + fee).unwrap();
//                         let res = canister.transfer(None, to, None,amount, fee_limit);

//                         if to == from {
//                             prop_assert_eq!(res, Err(TxError::SelfTransfer));
//                             return Ok(())
//                         }

//                         if let Some(fee_limit) = fee_limit {
//                             if fee_limit < fee {
//                                 prop_assert_eq!(res, Err(TxError::FeeExceededLimit));
//                                 return Ok(())
//                             }
//                         }

//                         if from_balance < amount_with_fee {
//                             prop_assert_eq!(res, Err(TxError::InsufficientBalance));
//                             return Ok(())
//                         }

//                         if fee_to == from  {
//                             prop_assert!(matches!(res, Ok(_)));
//                             prop_assert_eq!((from_balance - amount).unwrap(), canister.balanceOf(from, None));
//                             return Ok(());
//                         }

//                         if fee_to == to  {
//                             prop_assert!(matches!(res, Ok(_)));
//                             prop_assert_eq!(((to_balance + amount).unwrap() + fee).unwrap(), canister.balanceOf(to,None));
//                             return Ok(());
//                         }

//                         prop_assert!(matches!(res, Ok(_)));
//                         prop_assert_eq!((from_balance - amount_with_fee).unwrap(), canister.balanceOf(from, None));
//                         prop_assert_eq!((to_balance + amount).unwrap(), canister.balanceOf(to, None));

//                     }
//                     TransferWithFee { from, to, amount } => {
//                         MockContext::new().with_caller(from).inject();
//                         let from_balance = canister.balanceOf(from,None);
//                         let to_balance = canister.balanceOf(to,None);
//                         let (fee , fee_to) = canister.state().borrow().stats.fee_info();
//                         let res = canister.transferIncludeFee(None, to, None, amount);

//                         if to == from {
//                             prop_assert_eq!(res, Err(TxError::SelfTransfer));
//                             return Ok(())
//                         }

//                         if amount <= fee  {
//                             prop_assert_eq!(res, Err(TxError::AmountTooSmall));
//                             return Ok(());
//                         }
//                         if from_balance < amount {
//                             prop_assert_eq!(res, Err(TxError::InsufficientBalance));
//                             return Ok(());
//                         }

//                         // Sometimes the fee can be sent `to` or `from`
//                         if fee_to == from  {
//                             prop_assert_eq!(((from_balance - amount).unwrap() + fee).unwrap(), canister.balanceOf(from,None));
//                             return Ok(());
//                         }

//                         if fee_to == to  {
//                             prop_assert_eq!((to_balance + amount).unwrap(), canister.balanceOf(to,None));
//                             return Ok(());
//                         }

//                         prop_assert!(matches!(res, Ok(_)));
//                         prop_assert_eq!(((to_balance + amount).unwrap() - fee).unwrap(), canister.balanceOf(to,None));
//                         prop_assert_eq!((from_balance - amount).unwrap(), canister.balanceOf(from,None));

//                     }
//                 }
//             }
//             prop_assert_eq!(((total_minted + starting_supply).unwrap() - total_burned).unwrap(), canister.totalSupply());
//         }
//     }
// }<|MERGE_RESOLUTION|>--- conflicted
+++ resolved
@@ -58,16 +58,7 @@
     Ok(id)
 }
 
-<<<<<<< HEAD
 fn mint(state: &mut CanisterState, caller: Principal, to: Account, amount: Tokens128) -> TxReceipt {
-=======
-pub fn mint(
-    state: &mut CanisterState,
-    caller: Principal,
-    to: Principal,
-    amount: Tokens128,
-) -> TxReceipt {
->>>>>>> 8df66bcc
     state.stats.total_supply =
         (state.stats.total_supply + amount).ok_or(TxError::AmountOverflow)?;
 
