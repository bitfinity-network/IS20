--- conflicted
+++ resolved
@@ -27,17 +27,13 @@
     let mut state = state.borrow_mut();
     let CanisterState {
         ref mut balances,
-<<<<<<< HEAD
-        ref bidding_state,
-=======
-        ref mut ledger,
->>>>>>> b8bd055a
         ref stats,
         ..
     } = &mut *state;
+    let auction_state = canister.auction_state();
 
     let (fee, fee_to) = stats.fee_info();
-    let fee_ratio = bidding_state.fee_ratio;
+    let fee_ratio = auction_state.borrow().bidding_state.fee_ratio;
 
     if let Some(requested_fee) = transfer.fee {
         if fee != requested_fee {
@@ -45,7 +41,15 @@
         }
     }
 
-    transfer_internal(balances, from, to, *amount, fee, fee_to.into(), fee_ratio)?;
+    transfer_internal(
+        balances,
+        from,
+        to,
+        *amount,
+        fee,
+        fee_to.into(),
+        FeeRatio::new(fee_ratio),
+    )?;
 
     let id = state
         .ledger
@@ -63,7 +67,7 @@
     auction_fee_ratio: FeeRatio,
 ) -> Result<(), TxError> {
     if amount.is_zero() {
-        // This can happen either if the caller requested zero transfer, or if `transferIncludeFee`
+        // This can happen either if the caller requested zero transfer, or if `transfer_include_fee`
         // was called with the amount equal to the current fee value. In both cases we don't want
         // to charge fee for zero transaction so we return an error here.
         return Err(TxError::AmountTooSmall);
@@ -177,13 +181,8 @@
         None => now,
     };
 
-<<<<<<< HEAD
     Ok(created_at_time)
 }
-=======
-    let (fee, fee_to) = stats.fee_info();
-    let fee_ratio = canister.auction_state().borrow().bidding_state.fee_ratio;
->>>>>>> b8bd055a
 
 pub fn mint(
     state: &mut CanisterState,
@@ -361,7 +360,7 @@
             transfer.amount,
             fee,
             fee_to,
-            auction_fee_ratio,
+            FeeRatio::new(auction_fee_ratio),
         )
         .map_err(|err| match err {
             TxError::InsufficientFunds { .. } => TxError::InsufficientFunds {
@@ -544,7 +543,7 @@
             receiver: Account::new(john(), None),
             amount: Tokens128::from(20),
         };
-        let res = canister.batchTransfer(None, vec![transfer1, transfer2]);
+        let res = canister.batch_transfer(None, vec![transfer1, transfer2]);
         assert_eq!(
             res,
             Err(TxError::InsufficientFunds {
@@ -565,7 +564,7 @@
             receiver: Account::new(john(), None),
             amount: Tokens128::from(0),
         };
-        let res = canister.batchTransfer(None, vec![transfer1, transfer2]);
+        let res = canister.batch_transfer(None, vec![transfer1, transfer2]);
         assert_eq!(res, Err(TxError::AmountTooSmall));
     }
 
@@ -579,7 +578,7 @@
         );
 
         assert!(canister
-            .transferIncludeFee(None, bob(), None, Tokens128::from(100), None, None)
+            .transfer_include_fee(None, bob(), None, Tokens128::from(100), None, None)
             .is_ok());
         assert_eq!(
             canister.icrc1_balance_of(Account::new(bob(), None)),
@@ -591,7 +590,7 @@
         );
 
         assert!(canister
-            .transferIncludeFee(None, bob(), Some(bob_sub), Tokens128::from(100), None, None)
+            .transfer_include_fee(None, bob(), Some(bob_sub), Tokens128::from(100), None, None)
             .is_ok());
         assert_eq!(
             canister.icrc1_balance_of(Account::new(bob(), Some(bob_sub))),
@@ -609,7 +608,7 @@
         drop(state);
 
         assert!(canister
-            .transferIncludeFee(None, bob(), None, Tokens128::from(200), None, None)
+            .transfer_include_fee(None, bob(), None, Tokens128::from(200), None, None)
             .is_ok());
         assert_eq!(
             canister.icrc1_balance_of(Account::new(bob(), None)),
@@ -625,7 +624,7 @@
         );
 
         assert!(canister
-            .transferIncludeFee(None, bob(), Some(bob_sub), Tokens128::from(150), None, None)
+            .transfer_include_fee(None, bob(), Some(bob_sub), Tokens128::from(150), None, None)
             .is_ok());
         assert_eq!(
             canister.icrc1_balance_of(Account::new(bob(), Some(bob_sub))),
@@ -638,10 +637,10 @@
         let canister = test_canister();
         let balance = canister.icrc1_balance_of(Account::new(alice(), None));
         assert!(canister
-            .transferIncludeFee(None, bob(), None, Tokens128::from(1001), None, None)
+            .transfer_include_fee(None, bob(), None, Tokens128::from(1001), None, None)
             .is_err());
         assert_eq!(
-            canister.transferIncludeFee(None, bob(), None, Tokens128::from(1001), None, None),
+            canister.transfer_include_fee(None, bob(), None, Tokens128::from(1001), None, None),
             Err(TxError::InsufficientFunds { balance })
         );
         assert_eq!(
