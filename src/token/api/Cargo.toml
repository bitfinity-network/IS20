--- conflicted
+++ resolved
@@ -23,14 +23,6 @@
 candid = "0.7"
 num-traits = "0.2"
 serde = "1.0"
-<<<<<<< HEAD
-ic-canister = { git = "https://github.com/infinity-swap/canister-sdk", package = "ic-canister", tag = "v0.3.20-dev" }
-ic-helpers = { git = "https://github.com/infinity-swap/canister-sdk", package = "ic-helpers", tag = "v0.3.20-dev" }
-ic-storage = { git = "https://github.com/infinity-swap/canister-sdk", package = "ic-storage", tag = "v0.3.20-dev" }
-ic-auction = { git = "https://github.com/infinity-swap/canister-sdk", package = "ic-auction", tag = "v0.3.20-dev", optional = true }
-ic-certified-map = "0.3"
-=======
->>>>>>> 283b7737
 serde_cbor = "0.11"
 canister-sdk = { git = "https://github.com/infinity-swap/canister-sdk", package = "canister-sdk", tag = "v0.3.21" }
 ic-exports = { git = "https://github.com/infinity-swap/canister-sdk", package = "ic-exports", tag = "v0.3.21" }
