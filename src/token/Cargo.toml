[package]
edition = "2021"
name = "token"
version = "0.1.6"

[features]
default = []
no_api = []

[dependencies]
assert-panic = "1.0"
candid = "0.7"
ic-cdk = "0.5"
ic-cdk-macros = "0.5"
num-traits = "0.2"
serde = "1.0"
<<<<<<< HEAD
ic-canister = { git = "https://github.com/infinity-swap/canister-sdk", package = "ic-canister", tag = "v0.3.8" }
ic-helpers = { git = "https://github.com/infinity-swap/canister-sdk", package = "ic-helpers", tag = "v0.3.8" }
ic-storage = { git = "https://github.com/infinity-swap/canister-sdk", package = "ic-storage", tag = "v0.3.8" }
stable-structures = { git = "https://github.com/aewc/ic" }
=======
ic-canister = { git = "https://github.com/infinity-swap/canister-sdk", package = "ic-canister", tag = "v0.3.10" }
ic-helpers = { git = "https://github.com/infinity-swap/canister-sdk", package = "ic-helpers", tag = "v0.3.10" }
ic-storage = { git = "https://github.com/infinity-swap/canister-sdk", package = "ic-storage", tag = "v0.3.10" }
>>>>>>> 25fec46d
ic-certified-map = "0.3"
serde_cbor = "0.11"

[target.'cfg(not(target_family = "wasm"))'.dependencies]
async-std = {version = "1.10.0", features = ["attributes"]}

[dev-dependencies]
test-case = "1.2.1"
tokio = {version = "1", features = ["macros", "rt"]}
proptest = "1.0.0"<|MERGE_RESOLUTION|>--- conflicted
+++ resolved
@@ -14,16 +14,10 @@
 ic-cdk-macros = "0.5"
 num-traits = "0.2"
 serde = "1.0"
-<<<<<<< HEAD
-ic-canister = { git = "https://github.com/infinity-swap/canister-sdk", package = "ic-canister", tag = "v0.3.8" }
-ic-helpers = { git = "https://github.com/infinity-swap/canister-sdk", package = "ic-helpers", tag = "v0.3.8" }
-ic-storage = { git = "https://github.com/infinity-swap/canister-sdk", package = "ic-storage", tag = "v0.3.8" }
-stable-structures = { git = "https://github.com/aewc/ic" }
-=======
 ic-canister = { git = "https://github.com/infinity-swap/canister-sdk", package = "ic-canister", tag = "v0.3.10" }
 ic-helpers = { git = "https://github.com/infinity-swap/canister-sdk", package = "ic-helpers", tag = "v0.3.10" }
 ic-storage = { git = "https://github.com/infinity-swap/canister-sdk", package = "ic-storage", tag = "v0.3.10" }
->>>>>>> 25fec46d
+stable-structures = { git = "https://github.com/aewc/ic" }
 ic-certified-map = "0.3"
 serde_cbor = "0.11"
 
