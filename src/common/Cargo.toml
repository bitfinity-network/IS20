--- conflicted
+++ resolved
@@ -5,9 +5,5 @@
 
 [dependencies]
 candid = "0.7"
-<<<<<<< HEAD
-ic-cdk = "0.5.1"
-=======
 ic-cdk = "0.5"
->>>>>>> 66dad79b
 serde = "1.0"