--- conflicted
+++ resolved
@@ -6,11 +6,7 @@
 ]
 
 [workspace.package]
-<<<<<<< HEAD
-version = "1.10.19"
-=======
 version = "1.10.22"
->>>>>>> 8ffe8895
 edition = "2021"
 
 [workspace.dependencies]
